--- conflicted
+++ resolved
@@ -24,7 +24,6 @@
 import com.google.protobuf.Message;
 import com.google.protobuf.Timestamp;
 import org.spine3.base.Identifiers;
-import org.spine3.server.BoundedContext;
 import org.spine3.test.ReflectiveBuilder;
 
 import javax.annotation.CheckReturnValue;
@@ -39,16 +38,12 @@
  * @param <E> the type of the entity to build
  * @param <I> the type of the entity identifier
  * @param <S> the type of the entity state
+ *
  * @author Alexander Yevsyukov
  */
 @VisibleForTesting
-<<<<<<< HEAD
-public class EntityBuilder<E extends Entity<I, S>, I, S extends Message>
-        extends ReflectiveBuilder<E> {
-=======
 public class EntityBuilder<E extends AbstractVersionableEntity<I, S>, I, S extends Message>
        extends ReflectiveBuilder<E> {
->>>>>>> 30249792
 
     /** The class of the entity IDs. */
     private Class<I> idClass;
@@ -165,13 +160,7 @@
      */
     protected E createEntity(I id) {
         final Constructor<E> constructor = getConstructor();
-<<<<<<< HEAD
-        final BoundedContext context = BoundedContext.newBuilder()
-                                                     .build();
-        final E result = Entity.createEntity(constructor, id, context);
-=======
         final E result = AbstractEntity.createEntity(constructor, id);
->>>>>>> 30249792
         return result;
     }
 }
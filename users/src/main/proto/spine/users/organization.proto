//
// Copyright 2017, TeamDev Ltd. All rights reserved.
//
// Redistribution and use in source and/or binary forms, with or without
// modification, must retain the above copyright notice and the following
// disclaimer.
//
// THIS SOFTWARE IS PROVIDED BY THE COPYRIGHT HOLDERS AND CONTRIBUTORS
// "AS IS" AND ANY EXPRESS OR IMPLIED WARRANTIES, INCLUDING, BUT NOT
// LIMITED TO, THE IMPLIED WARRANTIES OF MERCHANTABILITY AND FITNESS FOR
// A PARTICULAR PURPOSE ARE DISCLAIMED. IN NO EVENT SHALL THE COPYRIGHT
// OWNER OR CONTRIBUTORS BE LIABLE FOR ANY DIRECT, INDIRECT, INCIDENTAL,
// SPECIAL, EXEMPLARY, OR CONSEQUENTIAL DAMAGES (INCLUDING, BUT NOT
// LIMITED TO, PROCUREMENT OF SUBSTITUTE GOODS OR SERVICES; LOSS OF USE,
// DATA, OR PROFITS; OR BUSINESS INTERRUPTION) HOWEVER CAUSED AND ON ANY
// THEORY OF LIABILITY, WHETHER IN CONTRACT, STRICT LIABILITY, OR TORT
// (INCLUDING NEGLIGENCE OR OTHERWISE) ARISING IN ANY WAY OUT OF THE USE
// OF THIS SOFTWARE, EVEN IF ADVISED OF THE POSSIBILITY OF SUCH DAMAGE.
//
syntax = "proto3";

package spine.users;

option (type_url_prefix) = "type.spine3.org";

option java_package = "org.spine3.users";
option java_multiple_files = true;
option java_outer_classname = "OrganizationProto";
option java_generate_equals_and_hash = true;

import "spine/annotations.proto";
import "spine/validate.proto";
import "spine/net/url.proto";
import "spine/net/email_address.proto";
import "spine/net/internet_domain.proto";

// General information about an organization.
message OrganizationProfile {

    // The name of the organization to be used in the UI.
    string display_name = 1 [(required) = true];

    // A description of the organization, if available.
    string description = 2;

    // A primary Internet domain of the organization, if available.
    //
    // An organization can possess a number of Internet domains. This field contains a domain that
<<<<<<< HEAD
    // identifies it among other organizations. For example, for “Spine Event Engine”, it would be `spine3.org`.
=======
    // identifies it among other organizations. For example, for ”Spine Event Engine”,
    // it would be `spine3.org`.
>>>>>>> cc095bca
    //
    net.InternetDomain primary_domain = 3;

    // The URL of the organization's logo picture, if available.
    net.Url logo_url = 4;

    // The URL of the organization's site or another URL that represents the organization,
    // if available.
    //
    // Unlike the `primary_domain` this field contains full URL, which may lead to a page with
    // information about the organization. For example: `https://www.teamdev.com/contactus`.
    //
    net.Url url = 5;

    // A contact email address, if available.
    net.EmailAddress email = 6;

    // Location information, if available.
    string location = 7;
}
<|MERGE_RESOLUTION|>--- conflicted
+++ resolved
@@ -46,12 +46,8 @@
     // A primary Internet domain of the organization, if available.
     //
     // An organization can possess a number of Internet domains. This field contains a domain that
-<<<<<<< HEAD
-    // identifies it among other organizations. For example, for “Spine Event Engine”, it would be `spine3.org`.
-=======
     // identifies it among other organizations. For example, for ”Spine Event Engine”,
     // it would be `spine3.org`.
->>>>>>> cc095bca
     //
     net.InternetDomain primary_domain = 3;
 

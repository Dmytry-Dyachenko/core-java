/*
 * Copyright 2017, TeamDev Ltd. All rights reserved.
 *
 * Redistribution and use in source and/or binary forms, with or without
 * modification, must retain the above copyright notice and the following
 * disclaimer.
 *
 * THIS SOFTWARE IS PROVIDED BY THE COPYRIGHT HOLDERS AND CONTRIBUTORS
 * "AS IS" AND ANY EXPRESS OR IMPLIED WARRANTIES, INCLUDING, BUT NOT
 * LIMITED TO, THE IMPLIED WARRANTIES OF MERCHANTABILITY AND FITNESS FOR
 * A PARTICULAR PURPOSE ARE DISCLAIMED. IN NO EVENT SHALL THE COPYRIGHT
 * OWNER OR CONTRIBUTORS BE LIABLE FOR ANY DIRECT, INDIRECT, INCIDENTAL,
 * SPECIAL, EXEMPLARY, OR CONSEQUENTIAL DAMAGES (INCLUDING, BUT NOT
 * LIMITED TO, PROCUREMENT OF SUBSTITUTE GOODS OR SERVICES; LOSS OF USE,
 * DATA, OR PROFITS; OR BUSINESS INTERRUPTION) HOWEVER CAUSED AND ON ANY
 * THEORY OF LIABILITY, WHETHER IN CONTRACT, STRICT LIABILITY, OR TORT
 * (INCLUDING NEGLIGENCE OR OTHERWISE) ARISING IN ANY WAY OUT OF THE USE
 * OF THIS SOFTWARE, EVEN IF ADVISED OF THE POSSIBILITY OF SUCH DAMAGE.
 */

package org.spine3.type;

import com.google.common.testing.NullPointerTester;
import com.google.protobuf.Descriptors;
import com.google.protobuf.StringValue;
import com.google.protobuf.Timestamp;
import com.google.protobuf.UInt64Value;
import org.junit.Test;
import org.spine3.base.Command;
import org.spine3.base.Event;
<<<<<<< HEAD
import org.spine3.client.ActorRequestFactory;
import org.spine3.protobuf.Timestamps2;
import org.spine3.test.TestActorRequestFactory;
import org.spine3.test.TestEventFactory;
=======
import org.spine3.base.Version;
import org.spine3.client.CommandFactory;
import org.spine3.protobuf.Timestamps2;
import org.spine3.server.command.EventFactory;
import org.spine3.test.TestCommandFactory;
import org.spine3.test.Tests;
>>>>>>> f3e9eb96
import org.spine3.validate.internal.IfMissingOption;

import static org.junit.Assert.assertEquals;
import static org.junit.Assert.assertNotNull;
import static org.spine3.protobuf.Values.newStringValue;
import static org.spine3.test.Tests.newUuidValue;

/**
 * Provides only class-level tests.
 *
 * <p>Other methods of {@link TypeName} are just over {@link TypeUrl} which are tested by
 * its own set of tests.
 */
public class TypeNameShould {

    private static final ActorRequestFactory requestFactory =
            TestActorRequestFactory.newInstance(TypeNameShould.class);

    @Test
    public void pass_the_null_tolerance_check() {
        new NullPointerTester()
                .setDefault(Command.class, Command.getDefaultInstance())
                .setDefault(Descriptors.Descriptor.class, Command.getDefaultInstance()
                                                                 .getDescriptorForType())
                .testAllPublicStaticMethods(TypeName.class);
    }

    @Test(expected = IllegalArgumentException.class)
    public void reject_empty_name() {
        TypeName.of("");
    }

    @Test
    public void return_simple_type_name() {
        assertEquals(StringValue.class.getSimpleName(), TypeName.of(StringValue.class)
                                                                .getSimpleName());
    }

    @Test
    public void return_simple_name_if_no_package() {
        // A msg type without Protobuf package
        final String name = IfMissingOption.class.getSimpleName();
        final TypeUrl typeUrl = TypeName.of(name)
                                        .toUrl();

        final String actual = TypeName.from(typeUrl)
                                      .getSimpleName();

        assertEquals(name, actual);
    }

    @Test
    public void obtain_instance_for_message() {
        final TypeName typeName = TypeName.of(StringValue.getDefaultInstance());
        assertNotNull(typeName);
        assertEquals(StringValue.class.getSimpleName(), typeName.getSimpleName());
    }

    @Test
    public void obtain_instance_for_Java_class() {
        final TypeName typeName = TypeName.of(StringValue.class);
        assertNotNull(typeName);
        assertEquals(StringValue.class.getSimpleName(), typeName.getSimpleName());
    }

    @Test
    public void obtain_type_of_command() {
        final Command command = requestFactory.command().create(newUuidValue());

        final TypeName typeName = TypeName.ofCommand(command);
        assertNotNull(typeName);
        assertEquals(StringValue.class.getSimpleName(), typeName.getSimpleName());
    }

    @Test
    public void obtain_type_name_of_event() {
<<<<<<< HEAD
        final Command command = requestFactory.command().create(newUuidValue());
        final TestEventFactory eventFactory = TestEventFactory.newInstance(getClass());

        final Event event = eventFactory.createEvent(Timestamps2.getCurrentTime(),
                                                     command.getContext());
=======
        final Command command = commandFactory.createCommand(newUuidValue());
        final StringValue producerId = newStringValue(getClass().getSimpleName());
        final EventFactory ef = EventFactory.newBuilder()
                                            .setProducerId(producerId)
                                            .setCommandContext(command.getContext())
                                            .build();
        final Event event = ef.createEvent(Timestamps2.getCurrentTime(), Tests.<Version>nullRef());
>>>>>>> f3e9eb96

        final TypeName typeName = TypeName.ofEvent(event);
        assertNotNull(typeName);
        assertEquals(Timestamp.class.getSimpleName(), typeName.getSimpleName());
    }

    @Test
    public void obtain_instance_by_descriptor() {
        final TypeName typeName = TypeName.from(UInt64Value.getDescriptor());
        assertNotNull(typeName);
        assertEquals(UInt64Value.class.getSimpleName(), typeName.getSimpleName());
    }
}<|MERGE_RESOLUTION|>--- conflicted
+++ resolved
@@ -28,19 +28,15 @@
 import org.junit.Test;
 import org.spine3.base.Command;
 import org.spine3.base.Event;
-<<<<<<< HEAD
 import org.spine3.client.ActorRequestFactory;
+import org.spine3.base.Version;
+import org.spine3.client.CommandFactory;
 import org.spine3.protobuf.Timestamps2;
 import org.spine3.test.TestActorRequestFactory;
 import org.spine3.test.TestEventFactory;
-=======
-import org.spine3.base.Version;
-import org.spine3.client.CommandFactory;
-import org.spine3.protobuf.Timestamps2;
 import org.spine3.server.command.EventFactory;
 import org.spine3.test.TestCommandFactory;
 import org.spine3.test.Tests;
->>>>>>> f3e9eb96
 import org.spine3.validate.internal.IfMissingOption;
 
 import static org.junit.Assert.assertEquals;
@@ -117,21 +113,13 @@
 
     @Test
     public void obtain_type_name_of_event() {
-<<<<<<< HEAD
         final Command command = requestFactory.command().create(newUuidValue());
-        final TestEventFactory eventFactory = TestEventFactory.newInstance(getClass());
-
-        final Event event = eventFactory.createEvent(Timestamps2.getCurrentTime(),
-                                                     command.getContext());
-=======
-        final Command command = commandFactory.createCommand(newUuidValue());
         final StringValue producerId = newStringValue(getClass().getSimpleName());
         final EventFactory ef = EventFactory.newBuilder()
                                             .setProducerId(producerId)
                                             .setCommandContext(command.getContext())
                                             .build();
         final Event event = ef.createEvent(Timestamps2.getCurrentTime(), Tests.<Version>nullRef());
->>>>>>> f3e9eb96
 
         final TypeName typeName = TypeName.ofEvent(event);
         assertNotNull(typeName);

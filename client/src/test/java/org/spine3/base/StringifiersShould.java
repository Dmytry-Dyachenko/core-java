/*
 * Copyright 2017, TeamDev Ltd. All rights reserved.
 *
 * Redistribution and use in source and/or binary forms, with or without
 * modification, must retain the above copyright notice and the following
 * disclaimer.
 *
 * THIS SOFTWARE IS PROVIDED BY THE COPYRIGHT HOLDERS AND CONTRIBUTORS
 * "AS IS" AND ANY EXPRESS OR IMPLIED WARRANTIES, INCLUDING, BUT NOT
 * LIMITED TO, THE IMPLIED WARRANTIES OF MERCHANTABILITY AND FITNESS FOR
 * A PARTICULAR PURPOSE ARE DISCLAIMED. IN NO EVENT SHALL THE COPYRIGHT
 * OWNER OR CONTRIBUTORS BE LIABLE FOR ANY DIRECT, INDIRECT, INCIDENTAL,
 * SPECIAL, EXEMPLARY, OR CONSEQUENTIAL DAMAGES (INCLUDING, BUT NOT
 * LIMITED TO, PROCUREMENT OF SUBSTITUTE GOODS OR SERVICES; LOSS OF USE,
 * DATA, OR PROFITS; OR BUSINESS INTERRUPTION) HOWEVER CAUSED AND ON ANY
 * THEORY OF LIABILITY, WHETHER IN CONTRACT, STRICT LIABILITY, OR TORT
 * (INCLUDING NEGLIGENCE OR OTHERWISE) ARISING IN ANY WAY OUT OF THE USE
 * OF THIS SOFTWARE, EVEN IF ADVISED OF THE POSSIBILITY OF SUCH DAMAGE.
 */

package org.spine3.base;

import com.google.common.testing.NullPointerTester;
import com.google.protobuf.Timestamp;
import org.junit.Test;
import org.spine3.base.error.MissingStringifierException;
import org.spine3.test.identifiers.IdWithPrimitiveFields;
<<<<<<< HEAD
import org.spine3.test.identifiers.TimestampFieldId;
import org.spine3.test.types.Task;
import org.spine3.validate.IllegalConversionArgumentException;

import java.text.ParseException;
import java.util.Map;
=======

>>>>>>> 5b63fe92
import java.util.Random;

import static com.google.common.collect.Maps.newHashMap;
import static org.hamcrest.CoreMatchers.is;
import static org.hamcrest.MatcherAssert.assertThat;
import static org.junit.Assert.assertEquals;
import static org.junit.Assert.assertFalse;
import static org.junit.Assert.assertNull;
import static org.spine3.base.Identifiers.idToString;
import static org.spine3.test.Tests.assertHasPrivateParameterlessCtor;

@SuppressWarnings({"SerializableNonStaticInnerClassWithoutSerialVersionUID",
                   "SerializableInnerClassWithNonSerializableOuterClass",
                   "DuplicateStringLiteralInspection"})
// It is OK for test methods.
public class StringifiersShould {

    @Test
    public void have_private_constructor() {
        assertHasPrivateParameterlessCtor(Stringifiers.class);
    }

    private static final Stringifier<IdWithPrimitiveFields> ID_TO_STRING_CONVERTER =
            new Stringifier<IdWithPrimitiveFields>() {
                @Override
                protected String toString(IdWithPrimitiveFields id) {
                    return id.getName();
                }

                @Override
                protected IdWithPrimitiveFields fromString(String str) {
                    return IdWithPrimitiveFields.newBuilder()
                                                .setName(str)
                                                .build();
                }
            };

    @Test
    public void convert_to_string_registered_id_message_type() {
        StringifierRegistry.getInstance()
                           .register(ID_TO_STRING_CONVERTER, IdWithPrimitiveFields.class);

        final String testId = "testId 123456";
        final IdWithPrimitiveFields id = IdWithPrimitiveFields.newBuilder()
                                                              .setName(testId)
                                                              .build();
        final String result = idToString(id);
        assertEquals(testId, result);
    }

    @SuppressWarnings("OptionalGetWithoutIsPresent")
    // OK as these are standard Stringifiers we add ourselves.
    @Test
    public void handle_null_in_standard_converters() {
        final StringifierRegistry registry = StringifierRegistry.getInstance();

        assertNull(registry.get(Timestamp.class)
                           .get()
                           .convert(null));
        assertNull(registry.get(EventId.class)
                           .get()
                           .convert(null));
        assertNull(registry.get(CommandId.class)
                           .get()
                           .convert(null));
    }

    @Test
    public void return_false_on_attempt_to_find_unregistered_type() {
        assertFalse(StringifierRegistry.getInstance()
<<<<<<< HEAD
                                       .hasStringifierFor(TypeToken.of(Random.class)));
    }

    @Test
    public void convert_command_id_to_string() {
        final CommandId id = Commands.generateId();

        final String actual = Stringifiers.toString(id, TypeToken.of(CommandId.class));
        assertEquals(idToString(id), actual);
    }

    @Test
    public void convert_string_to_command_id() {
        final String id = newUuid();
        final CommandId expected = CommandId.newBuilder()
                                            .setUuid(id)
                                            .build();

        final CommandId actual = Stringifiers.parse(id, TypeToken.of(CommandId.class));
        assertEquals(expected, actual);
    }

    @Test(expected = IllegalArgumentException.class)
    public void throw_exception_when_try_to_convert_inappropriate_string_to_timestamp() {
        final String time = Timestamps2.getCurrentTime()
                                       .toString();
        Stringifiers.parse(time, TypeToken.of(Timestamp.class));
    }

    @Test
    public void convert_string_to_timestamp() throws ParseException {
        final String date = "1972-01-01T10:00:20.021-05:00";
        final Timestamp expected = Timestamps.parse(date);
        final Timestamp actual = Stringifiers.parse(date, TypeToken.of(Timestamp.class));
        assertEquals(expected, actual);
    }

    @Test(expected = IllegalConversionArgumentException.class)
    public void throw_exception_when_string_cannot_be_converted_to_timestamp() throws
                                                                               ParseException {
        final String date = "incorrect date";
        Stringifiers.parse(date, TypeToken.of(Timestamp.class));
    }

    @Test
    public void convert_timestamp_to_string() {
        final Timestamp currentTime = getCurrentTime();
        final TimestampFieldId id = TimestampFieldId.newBuilder()
                                                    .setId(currentTime)
                                                    .build();
        final String expected = Stringifiers.toString(currentTime, TypeToken.of(Timestamp.class));
        final String actual = idToString(id);

        assertEquals(expected, actual);
    }

    @Test
    public void convert_event_id_to_string() {
        final EventId id = Events.generateId();
        final String actual = Stringifiers.toString(id, TypeToken.of(EventId.class));

        assertEquals(idToString(id), actual);
    }

    @Test
    public void convert_string_to_event_id() {
        final String id = newUuid();
        final EventId expected = EventId.newBuilder()
                                        .setUuid(id)
                                        .build();
        final EventId actual = Stringifiers.parse(id, TypeToken.of(EventId.class));
        assertEquals(expected, actual);
=======
                                       .hasStringifierFor(Random.class));
>>>>>>> 5b63fe92
    }

    @Test
    public void convert_string_to_map() throws ParseException {
        final String rawMap = "1\\:1972-01-01T10:00:20.021-05:00";
        final TypeToken<Map<Long, Timestamp>> typeToken = new TypeToken<Map<Long, Timestamp>>(){};
        final Stringifier<Map<Long, Timestamp>> stringifier =
                new Stringifiers.MapStringifier<>(Long.class, Timestamp.class);
        StringifierRegistry.getInstance().register(typeToken, stringifier);
        final Map<Long, Timestamp> actualMap = Stringifiers.parse(rawMap, typeToken);
        final Map<Long, Timestamp> expectedMap = newHashMap();
        expectedMap.put(1L, Timestamps.parse("1972-01-01T10:00:20.021-05:00"));
        assertThat(actualMap, is(expectedMap));
    }

    @Test
    public void convert_map_to_string() {
        final Map<String, Integer> mapToConvert = createTestMap();
        final TypeToken<Map<String, Integer>> typeToken = new TypeToken<Map<String, Integer>>(){};
        final String convertedMap = Stringifiers.toString(mapToConvert, typeToken);
        assertEquals(mapToConvert.toString(), convertedMap);
    }

    @Test(expected = IllegalConversionArgumentException.class)
    public void throw_exception_when_passed_parameter_does_not_match_expected_format() {
        final String incorrectRawMap = "first\\:1\\,second\\:2";
        final TypeToken<Map<Integer, Integer>> typeToken = new TypeToken<Map<Integer, Integer>>() {
        };
        final Stringifiers.MapStringifier<Integer, Integer> stringifier =
                new Stringifiers.MapStringifier<>(Integer.class, Integer.class);
        StringifierRegistry.getInstance()
                           .register(typeToken, stringifier);
        Stringifiers.parse(incorrectRawMap, typeToken);
    }

    @Test(expected = IllegalConversionArgumentException.class)
    public void throw_exception_when_required_stringifier_is_not_found() {
        final TypeToken<Map<Long, Task>> typeToken = new TypeToken<Map<Long, Task>>() {
        };
        Stringifiers.parse("1\\:1", typeToken);
    }

    @Test(expected = IllegalConversionArgumentException.class)
    public void throw_exception_when_occurred_exception_during_conversion() {
        final TypeToken<Map<Task, Long>> typeToken = new TypeToken<Map<Task, Long>>() {
        };
        final Stringifiers.MapStringifier<Task, Long> stringifier =
                new Stringifiers.MapStringifier<>(Task.class, Long.class);
        StringifierRegistry.getInstance()
                           .register(typeToken, stringifier);
        Stringifiers.parse("first\\:first\\:first", typeToken);
    }

    @Test(expected = IllegalConversionArgumentException.class)
    public void throw_exception_when_key_value_delimiter_is_wrong() {
        final TypeToken<Map<Long, Long>> typeToken = new TypeToken<Map<Long, Long>>() {
        };
        Stringifiers.parse("1\\-1", typeToken);
    }

    @Test
    public void convert_map_with_custom_delimiter() {
        final String rawMap = "first\\:1\\|second\\:2\\|third\\:3";
        final TypeToken<Map<String, Integer>> typeToken = new TypeToken<Map<String, Integer>>() {
        };
        final Stringifier<Map<String, Integer>> stringifier =
                new Stringifiers.MapStringifier<>(String.class, Integer.class, "|");

        StringifierRegistry.getInstance()
                           .register(typeToken, stringifier);

        final Map<String, Integer> convertedMap = Stringifiers.parse(rawMap, typeToken);
        assertThat(convertedMap, is(createTestMap()));
    }

    private static Map<String, Integer> createTestMap() {
        final Map<String, Integer> expectedMap = newHashMap();
        expectedMap.put("first", 1);
        expectedMap.put("second", 2);
        expectedMap.put("third", 3);
        return expectedMap;
    }

    @Test
    public void pass_the_null_tolerance_check() {
        final NullPointerTester tester = new NullPointerTester();
        tester.testStaticMethods(Stringifiers.class, NullPointerTester.Visibility.PACKAGE);
    }

    @SuppressWarnings("EmptyClass") // is the part of the test.
    @Test(expected = MissingStringifierException.class)
    public void raise_exception_on_missing_stringifer() {
        Stringifiers.toString(new Object() {});
    }
}<|MERGE_RESOLUTION|>--- conflicted
+++ resolved
@@ -25,16 +25,12 @@
 import org.junit.Test;
 import org.spine3.base.error.MissingStringifierException;
 import org.spine3.test.identifiers.IdWithPrimitiveFields;
-<<<<<<< HEAD
 import org.spine3.test.identifiers.TimestampFieldId;
 import org.spine3.test.types.Task;
 import org.spine3.validate.IllegalConversionArgumentException;
 
 import java.text.ParseException;
 import java.util.Map;
-=======
-
->>>>>>> 5b63fe92
 import java.util.Random;
 
 import static com.google.common.collect.Maps.newHashMap;
@@ -105,82 +101,7 @@
     @Test
     public void return_false_on_attempt_to_find_unregistered_type() {
         assertFalse(StringifierRegistry.getInstance()
-<<<<<<< HEAD
-                                       .hasStringifierFor(TypeToken.of(Random.class)));
-    }
-
-    @Test
-    public void convert_command_id_to_string() {
-        final CommandId id = Commands.generateId();
-
-        final String actual = Stringifiers.toString(id, TypeToken.of(CommandId.class));
-        assertEquals(idToString(id), actual);
-    }
-
-    @Test
-    public void convert_string_to_command_id() {
-        final String id = newUuid();
-        final CommandId expected = CommandId.newBuilder()
-                                            .setUuid(id)
-                                            .build();
-
-        final CommandId actual = Stringifiers.parse(id, TypeToken.of(CommandId.class));
-        assertEquals(expected, actual);
-    }
-
-    @Test(expected = IllegalArgumentException.class)
-    public void throw_exception_when_try_to_convert_inappropriate_string_to_timestamp() {
-        final String time = Timestamps2.getCurrentTime()
-                                       .toString();
-        Stringifiers.parse(time, TypeToken.of(Timestamp.class));
-    }
-
-    @Test
-    public void convert_string_to_timestamp() throws ParseException {
-        final String date = "1972-01-01T10:00:20.021-05:00";
-        final Timestamp expected = Timestamps.parse(date);
-        final Timestamp actual = Stringifiers.parse(date, TypeToken.of(Timestamp.class));
-        assertEquals(expected, actual);
-    }
-
-    @Test(expected = IllegalConversionArgumentException.class)
-    public void throw_exception_when_string_cannot_be_converted_to_timestamp() throws
-                                                                               ParseException {
-        final String date = "incorrect date";
-        Stringifiers.parse(date, TypeToken.of(Timestamp.class));
-    }
-
-    @Test
-    public void convert_timestamp_to_string() {
-        final Timestamp currentTime = getCurrentTime();
-        final TimestampFieldId id = TimestampFieldId.newBuilder()
-                                                    .setId(currentTime)
-                                                    .build();
-        final String expected = Stringifiers.toString(currentTime, TypeToken.of(Timestamp.class));
-        final String actual = idToString(id);
-
-        assertEquals(expected, actual);
-    }
-
-    @Test
-    public void convert_event_id_to_string() {
-        final EventId id = Events.generateId();
-        final String actual = Stringifiers.toString(id, TypeToken.of(EventId.class));
-
-        assertEquals(idToString(id), actual);
-    }
-
-    @Test
-    public void convert_string_to_event_id() {
-        final String id = newUuid();
-        final EventId expected = EventId.newBuilder()
-                                        .setUuid(id)
-                                        .build();
-        final EventId actual = Stringifiers.parse(id, TypeToken.of(EventId.class));
-        assertEquals(expected, actual);
-=======
                                        .hasStringifierFor(Random.class));
->>>>>>> 5b63fe92
     }
 
     @Test

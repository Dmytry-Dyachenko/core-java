--- conflicted
+++ resolved
@@ -20,30 +20,24 @@
 
 package org.spine3.base;
 
-<<<<<<< HEAD
 import com.google.common.base.Optional;
 import com.google.common.primitives.Ints;
 import com.google.common.primitives.Longs;
 import com.google.common.reflect.TypeToken;
 import com.google.protobuf.Timestamp;
 import com.google.protobuf.util.Timestamps;
+import org.spine3.base.error.MissingStringifierException;
 
 import java.text.ParseException;
 import java.util.Map;
 import java.util.regex.Pattern;
+import java.lang.reflect.Type;
 
 import static com.google.common.base.Preconditions.checkNotNull;
 import static com.google.common.collect.Maps.newHashMap;
 import static java.lang.String.format;
 import static org.spine3.util.Exceptions.conversionArgumentException;
-=======
-import org.spine3.base.error.MissingStringifierException;
-
-import java.lang.reflect.Type;
-
-import static com.google.common.base.Preconditions.checkNotNull;
 import static org.spine3.base.StringifierRegistry.getStringifier;
->>>>>>> 5b63fe92
 
 /**
  * Utility class for working with {@code Stringifier}s.
@@ -111,88 +105,6 @@
         final T result = stringifier.reverse()
                                     .convert(str);
         return result;
-    }
-<<<<<<< HEAD
-
-    private static <I> Stringifier<I> getStringifier(TypeToken<I> typeToken) {
-        final Optional<Stringifier<I>> stringifierOptional = StringifierRegistry.getInstance()
-                                                                                .get(typeToken);
-
-        if (!stringifierOptional.isPresent()) {
-            final String exMessage =
-                    format("Stringifier for the %s is not provided", typeToken);
-            throw conversionArgumentException(exMessage);
-        }
-        final Stringifier<I> stringifier = stringifierOptional.get();
-        return stringifier;
-    }
-
-    protected static class TimestampStringifer extends Stringifier<Timestamp> {
-
-        private static final Pattern PATTERN_COLON = Pattern.compile(":");
-        private static final Pattern PATTERN_T = Pattern.compile("T");
-
-        @Override
-        protected String doForward(Timestamp timestamp) {
-            final String result = toString(timestamp);
-            return result;
-        }
-
-        @Override
-        protected Timestamp doBackward(String s) {
-            try {
-                return Timestamps.parse(s);
-            } catch (ParseException ignored) {
-                throw conversionArgumentException(CONVERSION_EXCEPTION);
-            }
-        }
-
-        /**
-         * Converts the passed timestamp to the string.
-         *
-         * @param timestamp the value to convert
-         * @return the string representation of the timestamp
-         */
-        private static String toString(Timestamp timestamp) {
-            String result = Timestamps.toString(timestamp);
-            result = PATTERN_COLON.matcher(result)
-                                  .replaceAll("-");
-            result = PATTERN_T.matcher(result)
-                              .replaceAll("_T");
-            return result;
-        }
-    }
-
-    protected static class EventIdStringifier extends Stringifier<EventId> {
-        @Override
-        protected String doForward(EventId eventId) {
-            final String result = eventId.getUuid();
-            return result;
-        }
-
-        @Override
-        protected EventId doBackward(String s) {
-            final EventId result = EventId.newBuilder()
-                                          .setUuid(s)
-                                          .build();
-            return result;
-        }
-    }
-
-    protected static class CommandIdStringifier extends Stringifier<CommandId> {
-        @Override
-        protected String doForward(CommandId commandId) {
-            final String result = commandId.getUuid();
-            return result;
-        }
-
-        @Override
-        protected CommandId doBackward(String s) {
-            final CommandId result = CommandId.newBuilder()
-                                              .setUuid(s)
-                                              .build();
-            return result;
-        }
     }
 
     /**
@@ -319,6 +231,4 @@
     private static boolean isInteger(Class<?> aClass) {
         return Integer.class.equals(aClass);
     }
-=======
->>>>>>> 5b63fe92
 }
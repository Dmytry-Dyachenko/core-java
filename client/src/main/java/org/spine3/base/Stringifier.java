--- conflicted
+++ resolved
@@ -23,19 +23,11 @@
 import com.google.common.base.Converter;
 
 /**
-<<<<<<< HEAD
- * An object converting from A to B and reverse.
-=======
  * Converts an object of the I class to the {@code String} and reverse.
->>>>>>> 758d0edd
  *
  * @author Alexander Yevsyukov
  * @see #convert(Object)
  * @see #reverse()
  */
-<<<<<<< HEAD
-public abstract class Stringifier<A, B> extends Converter<A, B> {
-=======
 public abstract class Stringifier<I> extends Converter<I, String> {
->>>>>>> 758d0edd
 }
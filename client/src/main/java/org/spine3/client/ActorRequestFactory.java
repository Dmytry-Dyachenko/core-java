--- conflicted
+++ resolved
@@ -27,11 +27,8 @@
 import org.spine3.base.Command;
 import org.spine3.base.CommandContext;
 import org.spine3.base.Commands;
-<<<<<<< HEAD
 import org.spine3.base.FieldFilter;
-=======
 import org.spine3.base.Identifiers;
->>>>>>> cca409d8
 import org.spine3.time.ZoneOffset;
 import org.spine3.time.ZoneOffsets;
 import org.spine3.users.TenantId;
@@ -152,15 +149,12 @@
      */
     public final class ForQuery {
 
-<<<<<<< HEAD
+        /**
+         * The format of all {@linkplain QueryId query identifiers}.
+         */
+        private static final String QUERY_ID_FORMAT = "query-%s";
         private static final String ENTITY_IDS_EMPTY_MSG = "Entity ID set must not be empty";
         private static final String COLUMNS_EMPTY_MSG = "Column filters set must not be empty";
-=======
-        /**
-         * The format of all {@linkplain QueryId query identifiers}.
-         */
-        private static final String QUERY_ID_FORMAT = "query-%s";
->>>>>>> cca409d8
 
         private ForQuery() {
             // Prevent instantiation from the outside.
@@ -300,16 +294,12 @@
                                    @Nullable FieldMask fieldMask) {
             checkNotNull(entityClass, "The class of Entity must be specified for a Query");
 
-<<<<<<< HEAD
             final Query.Builder builder = queryBuilderFor(entityClass,
                                                           ids,
                                                           columnFilters,
                                                           fieldMask);
-=======
-            final Query.Builder builder = queryBuilderFor(entityClass, ids, fieldMask);
 
             builder.setId(newQueryId());
->>>>>>> cca409d8
             builder.setContext(actorContext());
             return builder.build();
         }

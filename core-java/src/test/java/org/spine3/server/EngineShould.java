--- conflicted
+++ resolved
@@ -41,6 +41,7 @@
 import org.spine3.testdata.TestAggregateIdFactory;
 import org.spine3.util.Users;
 
+import javax.annotation.Nonnull;
 import java.util.List;
 
 import static com.google.common.collect.Lists.newArrayList;
@@ -51,7 +52,7 @@
 import static org.junit.Assert.assertNotNull;
 import static org.spine3.protobuf.Durations.seconds;
 import static org.spine3.protobuf.Messages.fromAny;
-import static org.spine3.testdata.TestCommandFactory.*;
+import static org.spine3.testdata.TestCommandRequestFactory.*;
 
 /**
  * @author Alexander Litus
@@ -277,11 +278,8 @@
         public TestEntity(String id) {
             super(id);
         }
-<<<<<<< HEAD
-=======
 
         @Nonnull
->>>>>>> 34a17aa9
         @Override
         protected Project getDefaultState() {
             return Project.getDefaultInstance();

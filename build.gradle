import groovy.time.TimeCategory

//
// Copyright 2017, TeamDev Ltd. All rights reserved.
//
// Redistribution and use in source and/or binary forms, with or without
// modification, must retain the above copyright notice and the following
// disclaimer.
//
// THIS SOFTWARE IS PROVIDED BY THE COPYRIGHT HOLDERS AND CONTRIBUTORS
// "AS IS" AND ANY EXPRESS OR IMPLIED WARRANTIES, INCLUDING, BUT NOT
// LIMITED TO, THE IMPLIED WARRANTIES OF MERCHANTABILITY AND FITNESS FOR
// A PARTICULAR PURPOSE ARE DISCLAIMED. IN NO EVENT SHALL THE COPYRIGHT
// OWNER OR CONTRIBUTORS BE LIABLE FOR ANY DIRECT, INDIRECT, INCIDENTAL,
// SPECIAL, EXEMPLARY, OR CONSEQUENTIAL DAMAGES (INCLUDING, BUT NOT
// LIMITED TO, PROCUREMENT OF SUBSTITUTE GOODS OR SERVICES; LOSS OF USE,
// DATA, OR PROFITS; OR BUSINESS INTERRUPTION) HOWEVER CAUSED AND ON ANY
// THEORY OF LIABILITY, WHETHER IN CONTRACT, STRICT LIABILITY, OR TORT
// (INCLUDING NEGLIGENCE OR OTHERWISE) ARISING IN ANY WAY OUT OF THE USE
// OF THIS SOFTWARE, EVEN IF ADVISED OF THE POSSIBILITY OF SUCH DAMAGE.
//
buildscript {
    repositories {
        mavenCentral()
        mavenLocal()

        // Spine releases repository.
        maven { url = 'http://maven.teamdev.com/repository/spine' }

        // Spine snapshots repository.
        maven { url = 'http://maven.teamdev.com/repository/spine-snapshots' }
    }

    ext {
        guavaVersion = '20.0'
        protobufGradlePluginVerison = '0.8.0'
        
        spineVersion = '0.9.3-SNAPSHOT'
        
        //TODO:2016-12-12:alexander.yevsyukov: Advance the plug-in version together with all
        // the components and change the version of the dependency below to
        // `spineVersion` defined above.
<<<<<<< HEAD
        spineToolsVersion = '0.9.3-SNAPSHOT'
=======
        spineToolsVersion = '0.9.4-SNAPSHOT'
>>>>>>> 10ffd956

        // Defines option for the `spine-model-compiler` plugin.
        // Indicates whether the generation of the validating builders is enabled.
        generateValidatingBuildersValue = false
    }

    dependencies {
        classpath group: 'com.google.guava', name: 'guava', version: guavaVersion
        classpath(group: 'com.google.protobuf', name: 'protobuf-gradle-plugin',
                                                version: protobufGradlePluginVerison) {
            // exclude an old Guava version
            exclude group: 'com.google.guava'
        }
        classpath group: 'org.spine3.tools', name: 'spine-model-compiler',
                                             version: spineToolsVersion
        /* Uncomment the below statement if you want the dependency to be fetched on each build.
           Please note that offline builds will not be available then. */
                                             //, changing: true

        classpath group: 'org.spine3.tools', name: 'spine-codestyle-checker',
                                             version: spineToolsVersion
        classpath group: 'org.spine3.tools', name: 'gcs-plugin', version: spineToolsVersion
    }
    configurations.all({
        resolutionStrategy.cacheChangingModulesFor(0, 'seconds')
    })
}

allprojects {
    apply plugin: 'maven'
    apply plugin: 'jacoco'
    apply plugin: 'idea'

    group = 'org.spine3'
    version = spineVersion
}

ext {
    // NOTE: when updating Protobuf dependency, please check that
    // `KnownTypes.addStandardProtobufTypes()` method
    // is updated with new Message types introduced in the new version of Protobuf.
    protobufVersion = '3.2.0'
    protobufDependency = "com.google.protobuf:protoc:${protobufVersion}"
    gRpcVersion = '1.1.2'
    slf4JVersion = '1.7.21'
    jUnitVersion = '4.12'
    mockitoVersion = '2.+'

    spineProtobufPluginId = 'org.spine3.tools.spine-model-compiler'
    spineCodestyleCheckerId = 'org.spine3.tools.spine-codestyle-checker'
    publishPlugin = "$rootDir/scripts/publish.gradle"

    credentialsPropertyFile = 'credentials.properties'
    projectsToPublish = ["client", "server", "values", "testutil", "users"]
}

subprojects {

    configurations {
        // Avoid collisions of Java classes defined both in `protobuf-lite` and `protobuf-java`
        runtime.exclude group: "com.google.protobuf", module: "protobuf-lite"
        testRuntime.exclude group: "com.google.protobuf", module: "protobuf-lite"
    }

    project.ext {
        sourcesRootDir = "$projectDir/src"
        generatedRootDir = "$projectDir/generated"

        generatedJavaDir = "$generatedRootDir/main/java"
        generatedTestJavaDir = "$generatedRootDir/test/java"

        generatedGrpcDir = "$generatedRootDir/main/grpc"
        generatedTestGrpcDir = "$generatedRootDir/test/grpc"

        generatedSpineDir = "$generatedRootDir/main/spine"
        generatedTestSpineDir = "$generatedRootDir/test/spine"

        testArtifactsScript = "${rootDir}/scripts/test-artifacts.gradle"
        generateDescriptorSetScript = "${rootDir}/scripts/generate-descriptor-set.gradle"
        gRpcScript = "${rootDir}/scripts/grpc.gradle"
    }

    apply plugin: 'com.google.protobuf'
    apply plugin: 'java'

    apply plugin: 'org.spine3.tools.spine-codestyle-checker'

    // Verifies code style.
    // The parameters are same for any kind of verification:
    //
    //      - "threshold" - is a number of code style violations to consider check passed.
    //      - "reportType" - report type if a check is not passed. Can be either "error" or "warn".
    //              * "warn" - the violations are logged to the build report.
    //              * "error" - build will fail and its report will contain the violations.
    //
    //      For more details please see org.spine3.tools.codestyle.CodestyleCheckerPlugin
    codestyleChecker {

        // Javadoc @link/@linkplain format checker.
        //
        // Finds and reports FQNs used in links in the wrong format.
        javadocLinkChecker {
            threshold = 0
            reportType = "warn"
        }

<<<<<<< HEAD
        rightMarginWrappingChecker {
            threshold = 100
=======
        // Right margin line checker.
        //
        // Finds and reports about the lines of a code with length above threshold.
        rightMarginWrappingChecker {
            maxTextWidth = 100
>>>>>>> 10ffd956
        }
    }

    sourceCompatibility = 1.7
    targetCompatibility = 1.7

    // Set Java home to point to JDK7 in gradle.properties file.
    //
    // For Mac OS X, it looks like this:
    //
    // # suppress inspection "UnusedProperty"
    // org.gradle.java.home=/Library/Java/JavaVirtualMachines/jdk1.7.0_80.jdk/Contents/Home/

    repositories {
        mavenLocal()
        mavenCentral()
    }

    dependencies {
        compile group: 'com.google.guava', name: 'guava', version: guavaVersion
        compile group: 'com.google.code.findbugs', name: 'jsr305', version: '3.0.0'

        //As a Library, we provide logging facade API, not specific logger bindings.
        //Target apps are free to use any binding they need.
        compile group: 'org.slf4j', name: 'slf4j-api', version: slf4JVersion

        compile group: 'com.google.protobuf', name: 'protobuf-java', version: protobufVersion
        compile group: 'com.google.protobuf', name: 'protobuf-java-util', version: protobufVersion

        //Use jdk14 bindings for test purposes only.
        testCompile group: 'org.slf4j', name: 'slf4j-jdk14', version: slf4JVersion
        testCompile(group: 'junit', name: 'junit', version: jUnitVersion) {
            exclude(module: 'hamcrest-core')
        }
        testCompile group: 'org.hamcrest', name: 'hamcrest-all', version: '1.3'
        testCompile group: 'org.mockito', name: 'mockito-core', version: mockitoVersion
        testCompile group: 'com.google.guava', name: 'guava-testlib', version: guavaVersion
    }

    sourceSets {
        main {
            proto.srcDirs = ["$sourcesRootDir/main/proto"]
            java.srcDirs = [generatedJavaDir, "$sourcesRootDir/main/java", generatedSpineDir]
            resources.srcDirs = ["$generatedRootDir/main/resources"]
        }
        test {
            proto.srcDirs = ["$sourcesRootDir/test/proto"]
            java.srcDirs = [generatedTestJavaDir, "$sourcesRootDir/test/java", generatedTestSpineDir]
            resources.srcDirs = ["$generatedRootDir/test/resources"]
        }
    }

    /* Uncomment this block if you need to display console output during the Gradle build.*/
    test {
        testLogging {
            // Make sure output from standard out or error is shown in Gradle output.
            showStandardStreams = true

            // Or we use events method:
            // events 'standard_out', 'standard_error'

            // Or set property events:
            // events = ['standard_out', 'standard_error']

            // Instead of string values we can
            // use enum values:
            // events org.gradle.api.tasks.testing.logging.TestLogEvent.STANDARD_OUT,
            //        org.gradle.api.tasks.testing.logging.TestLogEvent.STANDARD_ERROR,
        }
    }


    protobuf {
        // The below suppressions `GroovyAssignabilityCheck` is a workaround for the IDEA bug.
        // See: https://youtrack.jetbrains.com/issue/IDEA-141744
        //noinspection GroovyAssignabilityCheck
        plugins {
            grpc {
                artifact = "io.grpc:protoc-gen-grpc-java:$gRpcVersion"
            }
        }
        generatedFilesBaseDir = generatedRootDir
        protoc {
            artifact = protobufDependency
        }

        // The below code removes deprecation annotations from the code generated by
        // Protobuf compiler.
        // See details at the link below:
        //    https://github.com/google/protobuf/issues/2054
        generateProtoTasks {
            all().each { final task ->
                task.descriptorSetOptions.includeSourceInfo = true
                task.doLast {
                    ant.replaceregexp(
                            match:'@java.lang.Deprecated|@deprecated',
                            replace:'',
                            flags:'g',
                            byline:true
                    ) {
                        fileset(dir: "${protobuf.generatedFilesBaseDir}/main/java")

                        final generatedTests = "${protobuf.generatedFilesBaseDir}/test/java"
                        if (new File(generatedTests).exists()) {
                            fileset(dir: generatedTests)
                        }
                    }
                }
            }
        }
    }

    task sourceJar(type: Jar) {
        from sourceSets.main.allJava
        classifier "sources"
    }

    task testOutputJar(type: Jar) {
        from sourceSets.test.output
        classifier "test"
    }

    apply from: "${rootDir}/scripts/no-internal-javadoc.gradle"

    idea.module.iml {
        beforeMerged { final module ->
            module.dependencies.clear()
        }
        whenMerged { final module ->
            module.dependencies*.exported = true
        }
    }

    idea.module {
        generatedSourceDirs += file(generatedJavaDir)
        testSourceDirs += file(generatedTestJavaDir)
    }
}

idea.project.ipr {
    beforeMerged { final project ->
        project.modulePaths.clear()
    }
    withXml { final provider ->
        provider.node.component
                .find { it.@name == 'VcsDirectoryMappings' }
                .mapping.@vcs = 'Git'
    }
}

// Aggregated coverage report across all subprojects.
apply from: "${rootDir}/scripts/jacoco.gradle"

apply from: publishPlugin

apply plugin: 'org.spine3.tools.gcs-plugin'

cleanGCS {
    authKeyPath = "gcs-auth-key.json"
    bucketName = "spine-dev.appspot.com"
    targetFolder = "core-java/builds"
    threshold = TimeCategory.getDays(30)
}<|MERGE_RESOLUTION|>--- conflicted
+++ resolved
@@ -40,11 +40,7 @@
         //TODO:2016-12-12:alexander.yevsyukov: Advance the plug-in version together with all
         // the components and change the version of the dependency below to
         // `spineVersion` defined above.
-<<<<<<< HEAD
-        spineToolsVersion = '0.9.3-SNAPSHOT'
-=======
         spineToolsVersion = '0.9.4-SNAPSHOT'
->>>>>>> 10ffd956
 
         // Defines option for the `spine-model-compiler` plugin.
         // Indicates whether the generation of the validating builders is enabled.
@@ -151,16 +147,11 @@
             reportType = "warn"
         }
 
-<<<<<<< HEAD
-        rightMarginWrappingChecker {
-            threshold = 100
-=======
         // Right margin line checker.
         //
         // Finds and reports about the lines of a code with length above threshold.
         rightMarginWrappingChecker {
             maxTextWidth = 100
->>>>>>> 10ffd956
         }
     }
 

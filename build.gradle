--- conflicted
+++ resolved
@@ -35,13 +35,7 @@
         guavaVersion = '20.0'
         protobufGradlePluginVerison = '0.8.0'
 
-<<<<<<< HEAD
-        spineVersion = '0.9.16-SNAPSHOT'
-
-=======
-        spineVersion = '0.9.17-SNAPSHOT'
-        
->>>>>>> ca02ce0b
+        spineVersion = '0.9.18-SNAPSHOT'
         //TODO:2016-12-12:alexander.yevsyukov: Advance the plug-in version together with all
         // the components and change the version of the dependency below to
         // `spineVersion` defined above.
@@ -55,18 +49,18 @@
     dependencies {
         classpath group: 'com.google.guava', name: 'guava', version: guavaVersion
         classpath(group: 'com.google.protobuf', name: 'protobuf-gradle-plugin',
-                version: protobufGradlePluginVerison) {
+                                                version: protobufGradlePluginVerison) {
             // exclude an old Guava version
             exclude group: 'com.google.guava'
         }
         classpath group: 'io.spine.tools', name: 'spine-model-compiler',
-                version: spineToolsVersion
+                                           version: spineToolsVersion
         /* Uncomment the below statement if you want the dependency to be fetched on each build.
            Please note that offline builds will not be available then. */
-        //, changing: true
+                                             //, changing: true
 
         classpath group: 'io.spine.tools', name: 'spine-codestyle-checker',
-                version: spineToolsVersion
+                                           version: spineToolsVersion
         classpath group: 'io.spine.tools', name: 'gcs-plugin', version: spineToolsVersion
     }
     configurations.all({

--- conflicted
+++ resolved
@@ -135,13 +135,8 @@
     }
 
     private List<Event> testDispatchCommand(Message command) throws InvocationTargetException {
-<<<<<<< HEAD
-        final List<Event> events =
-                processManager.dispatchCommand(command, commandFactory.createCommandContext());
-=======
         final List<Event> events = processManager.dispatchCommand(command,
                                                                   commandFactory.createContext());
->>>>>>> 7be65a77
         assertEquals(AnyPacker.pack(command), processManager.getState());
         return events;
     }
@@ -192,13 +187,8 @@
 
     @SuppressWarnings("unchecked")
     private void verifyPostedCmd(Command cmd) {
-<<<<<<< HEAD
-        // The produced command was posted to CommandBus once, and the same command is
-        // in the generated event.
-=======
         // The produced command was posted to CommandBus once, and the same
         // command is in the generated event.
->>>>>>> 7be65a77
         // We are not interested in observer instance here.
         verify(commandBus, times(1))
                 .post(eq(cmd), any(StreamObserver.class));
@@ -218,13 +208,8 @@
 
     @Test
     public void return_handled_event_classes() {
-<<<<<<< HEAD
-        final Set<Class<? extends Message>> classes =
-                ProcessManager.getEventClasses(TestProcessManager.class);
-=======
         final Set<EventClass> classes =
                 ProcessManager.TypeInfo.getEventClasses(TestProcessManager.class);
->>>>>>> 7be65a77
         assertEquals(3, classes.size());
         assertTrue(classes.contains(EventClass.of(ProjectCreated.class)));
         assertTrue(classes.contains(EventClass.of(TaskAdded.class)));

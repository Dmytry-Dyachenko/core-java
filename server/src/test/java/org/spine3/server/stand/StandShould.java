/*
 * Copyright 2017, TeamDev Ltd. All rights reserved.
 *
 * Redistribution and use in source and/or binary forms, with or without
 * modification, must retain the above copyright notice and the following
 * disclaimer.
 *
 * THIS SOFTWARE IS PROVIDED BY THE COPYRIGHT HOLDERS AND CONTRIBUTORS
 * "AS IS" AND ANY EXPRESS OR IMPLIED WARRANTIES, INCLUDING, BUT NOT
 * LIMITED TO, THE IMPLIED WARRANTIES OF MERCHANTABILITY AND FITNESS FOR
 * A PARTICULAR PURPOSE ARE DISCLAIMED. IN NO EVENT SHALL THE COPYRIGHT
 * OWNER OR CONTRIBUTORS BE LIABLE FOR ANY DIRECT, INDIRECT, INCIDENTAL,
 * SPECIAL, EXEMPLARY, OR CONSEQUENTIAL DAMAGES (INCLUDING, BUT NOT
 * LIMITED TO, PROCUREMENT OF SUBSTITUTE GOODS OR SERVICES; LOSS OF USE,
 * DATA, OR PROFITS; OR BUSINESS INTERRUPTION) HOWEVER CAUSED AND ON ANY
 * THEORY OF LIABILITY, WHETHER IN CONTRACT, STRICT LIABILITY, OR TORT
 * (INCLUDING NEGLIGENCE OR OTHERWISE) ARISING IN ANY WAY OUT OF THE USE
 * OF THIS SOFTWARE, EVEN IF ADVISED OF THE POSSIBILITY OF SUCH DAMAGE.
 */
package org.spine3.server.stand;

import com.google.common.base.Function;
import com.google.common.base.Optional;
import com.google.common.collect.Collections2;
import com.google.common.collect.ImmutableCollection;
import com.google.common.collect.ImmutableList;
import com.google.common.collect.ImmutableSet;
import com.google.common.collect.Maps;
import com.google.errorprone.annotations.CanIgnoreReturnValue;
import com.google.protobuf.Any;
import com.google.protobuf.Descriptors;
import com.google.protobuf.FieldMask;
import com.google.protobuf.Message;
import io.grpc.stub.StreamObserver;
import org.junit.Before;
import org.junit.Test;
import org.mockito.ArgumentMatcher;
import org.mockito.ArgumentMatchers;
import org.spine3.base.Responses;
import org.spine3.base.Version;
import org.spine3.client.ActorRequestFactory;
import org.spine3.client.EntityFilters;
import org.spine3.client.EntityId;
import org.spine3.client.Query;
import org.spine3.client.QueryResponse;
import org.spine3.client.Subscription;
import org.spine3.client.Subscriptions;
import org.spine3.client.Target;
import org.spine3.client.Targets;
import org.spine3.client.Topic;
import org.spine3.people.PersonName;
import org.spine3.protobuf.AnyPacker;
import org.spine3.server.BoundedContext;
import org.spine3.server.Given.CustomerAggregate;
import org.spine3.server.Given.CustomerAggregateRepository;
import org.spine3.server.entity.EntityRecord;
<<<<<<< HEAD
import org.spine3.server.entity.EntityStateEnvelope;
=======
import org.spine3.server.entity.storage.EntityRecordWithColumns;
>>>>>>> f3e9eb96
import org.spine3.server.projection.ProjectionRepository;
import org.spine3.server.stand.Given.StandTestProjectionRepository;
import org.spine3.server.storage.memory.InMemoryStorageFactory;
import org.spine3.server.tenant.TenantAwareTest;
import org.spine3.test.Tests;
import org.spine3.test.commandservice.customer.Customer;
import org.spine3.test.commandservice.customer.CustomerId;
import org.spine3.test.projection.Project;
import org.spine3.test.projection.ProjectId;
import org.spine3.testdata.TestBoundedContextFactory.MultiTenant;
import org.spine3.testdata.TestBoundedContextFactory.SingleTenant;
import org.spine3.time.ZoneOffsets;
import org.spine3.type.TypeUrl;
import org.spine3.users.TenantId;

import javax.annotation.Nullable;
import java.util.Arrays;
import java.util.Collection;
import java.util.Collections;
import java.util.HashSet;
import java.util.LinkedList;
import java.util.List;
import java.util.Map;
import java.util.Objects;
import java.util.Random;
import java.util.Set;
import java.util.UUID;
import java.util.concurrent.Executor;

import static com.google.common.base.Preconditions.checkNotNull;
import static com.google.common.collect.Maps.newHashMap;
import static com.google.common.collect.Sets.newHashSet;
import static org.junit.Assert.assertEquals;
import static org.junit.Assert.assertFalse;
import static org.junit.Assert.assertNotEquals;
import static org.junit.Assert.assertNotNull;
import static org.junit.Assert.assertNull;
import static org.junit.Assert.assertTrue;
import static org.mockito.ArgumentMatchers.any;
import static org.mockito.ArgumentMatchers.argThat;
import static org.mockito.ArgumentMatchers.eq;
import static org.mockito.Mockito.mock;
import static org.mockito.Mockito.never;
import static org.mockito.Mockito.spy;
import static org.mockito.Mockito.times;
import static org.mockito.Mockito.verify;
import static org.mockito.Mockito.when;
import static org.spine3.base.Identifiers.newUuid;
import static org.spine3.server.stand.Given.StandTestProjection;
import static org.spine3.test.Tests.newUserId;
import static org.spine3.test.Verify.assertSize;

/**
 * @author Alex Tymchenko
 * @author Dmytro Dashenkov
 */
//It's OK for a test.
@SuppressWarnings({"OverlyCoupledClass", "ClassWithTooManyMethods", "OverlyComplexClass"})
public class StandShould extends TenantAwareTest {
    private static final int TOTAL_CUSTOMERS_FOR_BATCH_READING = 10;
    private static final int TOTAL_PROJECTS_FOR_BATCH_READING = 10;

    private boolean multitenant = false;

    private ActorRequestFactory requestFactory;

    protected void setMultitenant(boolean multitenant) {
        this.multitenant = multitenant;
    }

    public ActorRequestFactory getRequestFactory() {
        return requestFactory;
    }

    public void setRequestFactory(ActorRequestFactory requestFactory) {
        this.requestFactory = requestFactory;
    }

    protected boolean isMultitenant() {
        return multitenant;
    }

    @Before
    public void setUp() {
        setMultitenant(false);
        requestFactory = createRequestFactory(null);
    }

    protected static ActorRequestFactory createRequestFactory(@Nullable TenantId tenant) {
        final ActorRequestFactory.Builder builder = ActorRequestFactory.newBuilder()
                                                         .setActor(newUserId(newUuid()))
                                                         .setZoneOffset(ZoneOffsets.UTC);
        if (tenant != null) {
            builder.setTenantId(tenant);
        }
        return builder.build();
    }

    @Test
    public void initialize_with_empty_builder() {
        final Stand.Builder builder = Stand.newBuilder()
                                           .setMultitenant(isMultitenant());
        final Stand stand = builder.build();

        assertNotNull(stand);
        assertTrue("Exposed types must be empty after the initialization.",
                   stand.getExposedTypes()
                        .isEmpty());
        assertTrue("Exposed aggregate types must be empty after the initialization",
                   stand.getExposedAggregateTypes()
                        .isEmpty());
    }

    @Test
    public void register_projection_repositories() {
        final boolean multitenant = isMultitenant();
        final Stand stand = Stand.newBuilder()
                                 .setMultitenant(multitenant)
                                 .build();
        final BoundedContext boundedContext = createBoundedContext(stand);

        checkTypesEmpty(stand);

        final StandTestProjectionRepository standTestProjectionRepo =
                new StandTestProjectionRepository(boundedContext);
        stand.registerTypeSupplier(standTestProjectionRepo);
        checkHasExactlyOne(stand.getExposedTypes(), Project.getDescriptor());

        final ImmutableSet<TypeUrl> knownAggregateTypes = stand.getExposedAggregateTypes();
        // As we registered a projection repo, known aggregate types should be still empty.
        assertTrue("For some reason an aggregate type was registered",
                   knownAggregateTypes.isEmpty());

        final StandTestProjectionRepository anotherTestProjectionRepo =
                new StandTestProjectionRepository(boundedContext);
        stand.registerTypeSupplier(anotherTestProjectionRepo);
        checkHasExactlyOne(stand.getExposedTypes(), Project.getDescriptor());
    }

    private static BoundedContext createBoundedContext(Stand stand) {
        return stand.isMultitenant()
                    ? MultiTenant.newBoundedContext(stand)
                    : SingleTenant.newBoundedContext(stand);
    }

    @Test
    public void register_aggregate_repositories() {
        final Stand stand = Stand.newBuilder()
                                 .build();
        final BoundedContext boundedContext = SingleTenant.newBoundedContext(stand);

        checkTypesEmpty(stand);

        final CustomerAggregateRepository customerAggregateRepo =
                new CustomerAggregateRepository(boundedContext);
        stand.registerTypeSupplier(customerAggregateRepo);

        final Descriptors.Descriptor customerEntityDescriptor = Customer.getDescriptor();
        checkHasExactlyOne(stand.getExposedTypes(), customerEntityDescriptor);
        checkHasExactlyOne(stand.getExposedAggregateTypes(), customerEntityDescriptor);

        @SuppressWarnings("LocalVariableNamingConvention")
        final CustomerAggregateRepository anotherCustomerAggregateRepo =
                new CustomerAggregateRepository(boundedContext);
        stand.registerTypeSupplier(anotherCustomerAggregateRepo);
        checkHasExactlyOne(stand.getExposedTypes(), customerEntityDescriptor);
        checkHasExactlyOne(stand.getExposedAggregateTypes(), customerEntityDescriptor);
    }

    @Test
    public void use_provided_executor_upon_update_of_watched_type() {
        final Executor executor = mock(Executor.class);
        final Stand stand = Stand.newBuilder()
                                 .setCallbackExecutor(executor)
                                 .build();
        final BoundedContext boundedContext = SingleTenant.newBoundedContext(stand);
        final StandTestProjectionRepository standTestProjectionRepo =
                new StandTestProjectionRepository(boundedContext);
        stand.registerTypeSupplier(standTestProjectionRepo);

        final Topic projectProjections = requestFactory.topic().allOf(Project.class);

        final Subscription subscription = stand.subscribe(projectProjections);
        stand.activate(subscription, emptyUpdateCallback());
        assertNotNull(subscription);

        verify(executor, never()).execute(any(Runnable.class));

        final ProjectId someId = ProjectId.getDefaultInstance();
        final Version stateVersion = Tests.newVersionWithNumber(1);
        stand.update(asEnvelope(someId, Project.getDefaultInstance(), stateVersion));

        verify(executor, times(1)).execute(any(Runnable.class));
    }

    @SuppressWarnings("OverlyCoupledMethod")
    @Test
    public void operate_with_storage_provided_through_builder() {
        final StandStorage standStorageMock = mock(StandStorage.class);
        final Stand stand = Stand.newBuilder()
                                 .setStorage(standStorageMock)
                                 .build();
        assertNotNull(stand);

        final BoundedContext boundedContext = SingleTenant.newBoundedContext(stand);
        final CustomerAggregateRepository customerAggregateRepo =
                new CustomerAggregateRepository(boundedContext);
        stand.registerTypeSupplier(customerAggregateRepo);

        final int numericIdValue = 17;
        final CustomerId customerId = customerIdFor(numericIdValue);
        final CustomerAggregate customerAggregate = customerAggregateRepo.create(customerId);
        final Customer customerState = customerAggregate.getState();
        final TypeUrl customerType = TypeUrl.of(Customer.class);
        final Version stateVersion = Tests.newVersionWithNumber(1);

        verify(standStorageMock, never()).write(any(AggregateStateId.class), any(EntityRecordWithColumns.class));

        stand.update(asEnvelope(customerId, customerState, stateVersion));

        final AggregateStateId expectedAggregateStateId =
                AggregateStateId.of(customerId, customerType);
        final Any packedState = AnyPacker.pack(customerState);
        final EntityRecord expectedRecord = EntityRecord.newBuilder()
                                                        .setState(packedState)
                                                        .build();
        verify(standStorageMock, times(1))
                .write(eq(expectedAggregateStateId), recordStateMatcher(expectedRecord));
    }

    @Test
    public void return_empty_list_for_aggregate_read_all_on_empty_stand_storage() {
        final Query readAllCustomers = requestFactory.query().all(Customer.class);
        checkEmptyResultForTargetOnEmptyStorage(readAllCustomers);
    }

    @Test
    public void return_empty_list_to_unknown_type_reading() {

        final Stand stand = Stand.newBuilder()
                                 .build();

        checkTypesEmpty(stand);

        // Customer type was NOT registered.
        // So create a query for an unknown type.
        final Query readAllCustomers = requestFactory.query().all(Customer.class);

        final MemoizeQueryResponseObserver responseObserver = new MemoizeQueryResponseObserver();
        stand.execute(readAllCustomers, responseObserver);

        verifyObserver(responseObserver);

        final List<Any> messageList = checkAndGetMessageList(responseObserver);

        assertTrue("Query returned a non-empty response message list for an unknown type",
                   messageList.isEmpty());
    }

    @Test
    public void return_empty_list_for_aggregate_read_by_ids_on_empty_stand_storage() {

        final Query readCustomersById = requestFactory.query().byIds(Customer.class, newHashSet(
                customerIdFor(1), customerIdFor(2)
        ));

        checkEmptyResultForTargetOnEmptyStorage(readCustomersById);
    }

    @Test
    public void return_empty_list_for_aggregate_reads_with_filters_not_set() {

        final Target noneOfCustomers = Targets.someOf(Customer.class,
                                                      Collections.<Message>emptySet());
        checkEmptyResultOnNonEmptyStorageForQueryTarget(noneOfCustomers);
    }

    @Test
    public void return_single_result_for_aggregate_state_read_by_id() {
        doCheckReadingCustomersById(1);
    }

    @Test
    public void return_multiple_results_for_aggregate_state_batch_read_by_ids() {
        doCheckReadingCustomersById(TOTAL_CUSTOMERS_FOR_BATCH_READING);
    }

    @Test
    public void return_single_result_for_projection_read_by_id() {
        doCheckReadingProjectsById(1);
    }

    @Test
    public void return_multiple_results_for_projection_batch_read_by_ids() {
        doCheckReadingProjectsById(TOTAL_PROJECTS_FOR_BATCH_READING);
    }

    @Test
    public void return_multiple_results_for_projection_batch_read_by_ids_with_field_mask() {
        final List<Descriptors.FieldDescriptor> projectFields = Project.getDescriptor()
                                                                       .getFields();
        doCheckReadingCustomersByIdAndFieldMask(
                projectFields.get(0)
                             .getFullName(), // ID
                projectFields.get(1)
                             .getFullName()); // Name
    }

    @Test
    public void trigger_subscription_callback_upon_update_of_aggregate() {
        final Stand stand = prepareStandWithAggregateRepo(mock(StandStorage.class));
        final Topic allCustomers = requestFactory.topic().allOf(Customer.class);

        final MemoizeEntityUpdateCallback memoizeCallback = new MemoizeEntityUpdateCallback();
        final Subscription subscription = stand.subscribe(allCustomers);
        stand.activate(subscription, memoizeCallback);
        assertNotNull(subscription);
        assertNull(memoizeCallback.newEntityState);

        final Map.Entry<CustomerId, Customer> sampleData = fillSampleCustomers(1).entrySet()
                                                                                 .iterator()
                                                                                 .next();
        final CustomerId customerId = sampleData.getKey();
        final Customer customer = sampleData.getValue();
        final Version stateVersion = Tests.newVersionWithNumber(1);
        stand.update(asEnvelope(customerId, customer, stateVersion));

        final Any packedState = AnyPacker.pack(customer);
        assertEquals(packedState, memoizeCallback.newEntityState);
    }

    @Test
    public void trigger_subscription_callback_upon_update_of_projection() {
        final Stand stand = prepareStandWithAggregateRepo(mock(StandStorage.class));
        final Topic allProjects = requestFactory.topic().allOf(Project.class);

        final MemoizeEntityUpdateCallback memoizeCallback = new MemoizeEntityUpdateCallback();
        final Subscription subscription = stand.subscribe(allProjects);
        stand.activate(subscription, memoizeCallback);
        assertNotNull(subscription);
        assertNull(memoizeCallback.newEntityState);

        final Map.Entry<ProjectId, Project> sampleData = fillSampleProjects(1).entrySet()
                                                                              .iterator()
                                                                              .next();
        final ProjectId projectId = sampleData.getKey();
        final Project project = sampleData.getValue();
        final Version stateVersion = Tests.newVersionWithNumber(1);
        stand.update(asEnvelope(projectId, project, stateVersion));

        final Any packedState = AnyPacker.pack(project);
        assertEquals(packedState, memoizeCallback.newEntityState);
    }

    @Test
    public void allow_cancelling_subscriptions() {
        final Stand stand = prepareStandWithAggregateRepo(mock(StandStorage.class));
        final Topic allCustomers = requestFactory.topic().allOf(Customer.class);

        final MemoizeEntityUpdateCallback memoizeCallback = new MemoizeEntityUpdateCallback();
        final Subscription subscription = stand.subscribe(allCustomers);
        stand.activate(subscription, memoizeCallback);
        assertNull(memoizeCallback.newEntityState);

        stand.cancel(subscription);

        final Map.Entry<CustomerId, Customer> sampleData = fillSampleCustomers(1).entrySet()
                                                                                 .iterator()
                                                                                 .next();
        final CustomerId customerId = sampleData.getKey();
        final Customer customer = sampleData.getValue();
        final Version stateVersion = Tests.newVersionWithNumber(1);
        stand.update(asEnvelope(customerId, customer, stateVersion));

        assertNull(memoizeCallback.newEntityState);
    }

    @Test
    public void do_not_fail_if_cancelling_inexistent_subscription() {
        final Stand stand = Stand.newBuilder()
                                 .build();
        final Subscription inexistentSubscription = Subscription.newBuilder()
                                                                .setId(Subscriptions.newId())
                                                                .build();
        stand.cancel(inexistentSubscription);
    }

    @SuppressWarnings("MethodWithMultipleLoops")
    @Test
    public void trigger_each_subscription_callback_once_for_multiple_subscriptions() {
        final Stand stand = prepareStandWithAggregateRepo(mock(StandStorage.class));
        final Target allCustomers = Targets.allOf(Customer.class);

        final Set<MemoizeEntityUpdateCallback> callbacks = newHashSet();
        final int totalCallbacks = 100;

        for (int callbackIndex = 0; callbackIndex < totalCallbacks; callbackIndex++) {
            final MemoizeEntityUpdateCallback callback = subscribeWithCallback(stand, allCustomers);
            callbacks.add(callback);
        }

        final Map.Entry<CustomerId, Customer> sampleData = fillSampleCustomers(1).entrySet()
                                                                                 .iterator()
                                                                                 .next();
        final CustomerId customerId = sampleData.getKey();
        final Customer customer = sampleData.getValue();
        final Version stateVersion = Tests.newVersionWithNumber(1);
        stand.update(asEnvelope(customerId, customer, stateVersion));

        final Any packedState = AnyPacker.pack(customer);
        for (MemoizeEntityUpdateCallback callback : callbacks) {
            assertEquals(packedState, callback.newEntityState);
            verify(callback, times(1)).onStateChanged(any(Any.class));
        }
    }

    @Test
    public void do_not_trigger_subscription_callbacks_in_case_of_another_type_criterion_mismatch() {
        final Stand stand = prepareStandWithAggregateRepo(mock(StandStorage.class));
        final Target allProjects = Targets.allOf(Project.class);
        final MemoizeEntityUpdateCallback callback = subscribeWithCallback(stand, allProjects);

        final Map.Entry<CustomerId, Customer> sampleData = fillSampleCustomers(1).entrySet()
                                                                                 .iterator()
                                                                                 .next();
        final CustomerId customerId = sampleData.getKey();
        final Customer customer = sampleData.getValue();
        final Version stateVersion = Tests.newVersionWithNumber(1);
        stand.update(asEnvelope(customerId, customer, stateVersion));

        verify(callback, never()).onStateChanged(any(Any.class));
    }

    @Test
    public void trigger_subscription_callbacks_matching_by_id() {
        final Stand stand = prepareStandWithAggregateRepo(mock(StandStorage.class));

        final Map<CustomerId, Customer> sampleCustomers = fillSampleCustomers(10);

        final Topic someCustomers = requestFactory.topic().someOf(Customer.class, sampleCustomers.keySet());
        final Set<Customer> callbackStates = newHashSet();
        final MemoizeEntityUpdateCallback callback = new MemoizeEntityUpdateCallback() {
            @Override
            public void onStateChanged(Any newEntityState) {
                super.onStateChanged(newEntityState);
                final Customer customerInCallback = AnyPacker.unpack(newEntityState);
                callbackStates.add(customerInCallback);
            }
        };
        final Subscription subscription = stand.subscribe(someCustomers);
        stand.activate(subscription, callback);

        for (Map.Entry<CustomerId, Customer> sampleEntry : sampleCustomers.entrySet()) {
            final CustomerId customerId = sampleEntry.getKey();
            final Customer customer = sampleEntry.getValue();
            final Version stateVersion = Tests.newVersionWithNumber(1);
            stand.update(asEnvelope(customerId, customer, stateVersion));
        }

        assertEquals(newHashSet(sampleCustomers.values()), callbackStates);
    }

    private MemoizeEntityUpdateCallback subscribeWithCallback(Stand stand,
                                                                     Target subscriptionTarget) {
        final MemoizeEntityUpdateCallback callback = spy(new MemoizeEntityUpdateCallback());
        final Topic topic = requestFactory.topic().forTarget(subscriptionTarget);
        final Subscription subscription = stand.subscribe(
                topic);
        stand.activate(subscription, callback);
        assertNull(callback.newEntityState);
        return callback;
    }

    private static CustomerId customerIdFor(int numericId) {
        return CustomerId.newBuilder()
                         .setNumber(numericId)
                         .build();
    }

    private static ProjectId projectIdFor(int numericId) {
        return ProjectId.newBuilder()
                        .setId(String.valueOf(numericId))
                        .build();
    }

    @Test
    public void retrieve_all_data_if_field_mask_is_not_set() {
        final Stand stand = prepareStandWithAggregateRepo(createStandStorage());

        final Customer sampleCustomer = getSampleCustomer();
        final Version stateVersion = Tests.newVersionWithNumber(1);
<<<<<<< HEAD
        stand.update(asEnvelope(sampleCustomer.getId(), sampleCustomer, stateVersion));
=======
        stand.update(sampleCustomer.getId(),
                                AnyPacker.pack(sampleCustomer),
                                stateVersion);
>>>>>>> f3e9eb96

        final Query customerQuery = requestFactory.query().all(Customer.class);

        //noinspection OverlyComplexAnonymousInnerClass
        final MemoizeQueryResponseObserver observer = new MemoizeQueryResponseObserver() {
            @Override
            public void onNext(QueryResponse value) {
                super.onNext(value);
                final List<Any> messages = value.getMessagesList();
                assertFalse(messages.isEmpty());

                final Customer customer = AnyPacker.unpack(messages.get(0));
                for (Descriptors.FieldDescriptor field : customer.getDescriptorForType()
                                                                 .getFields()) {
                    assertTrue(customer.getField(field)
                                       .equals(sampleCustomer.getField(field)));
                }
            }
        };

        stand.execute(customerQuery, observer);

        verifyObserver(observer);
    }

    @Test
    public void retrieve_only_selected_param_for_query() {
        requestSampleCustomer(new int[]{Customer.NAME_FIELD_NUMBER - 1}, new MemoizeQueryResponseObserver() {
            @Override
            public void onNext(QueryResponse value) {
                super.onNext(value);

                final List<Any> messages = value.getMessagesList();
                assertFalse(messages.isEmpty());

                final Customer sampleCustomer = getSampleCustomer();
                final Customer customer = AnyPacker.unpack(messages.get(0));
                assertTrue(customer.getName()
                                   .equals(sampleCustomer.getName()));
                assertFalse(customer.hasId());
                assertTrue(customer.getNicknamesList()
                                   .isEmpty());
            }
        });
    }

    @Test
    public void retrieve_collection_fields_if_required() {
        requestSampleCustomer(
                new int[]{Customer.NICKNAMES_FIELD_NUMBER - 1},
                new MemoizeQueryResponseObserver() {
                    @Override
                    public void onNext(QueryResponse value) {
                        super.onNext(value);

                        final List<Any> messages = value.getMessagesList();
                        assertFalse(messages.isEmpty());

                        final Customer sampleCustomer = getSampleCustomer();
                        final Customer customer = AnyPacker.unpack(messages.get(0));
                        assertEquals(customer.getNicknamesList(),
                                     sampleCustomer.getNicknamesList());

                        assertFalse(customer.hasName());
                        assertFalse(customer.hasId());
                    }
                }
        );
    }

    @Test
    public void retrieve_all_requested_fields() {
        requestSampleCustomer(
                new int[]{ Customer.NICKNAMES_FIELD_NUMBER - 1,
                        Customer.ID_FIELD_NUMBER - 1 },
                new MemoizeQueryResponseObserver() {
                    @Override
                    public void onNext(QueryResponse value) {
                        super.onNext(value);

                        final List<Any> messages = value.getMessagesList();
                        assertFalse(messages.isEmpty());

                        final Customer sampleCustomer = getSampleCustomer();
                        final Customer customer = AnyPacker.unpack(messages.get(0));
                        assertEquals(customer.getNicknamesList(),
                                     sampleCustomer.getNicknamesList());

                        assertFalse(customer.hasName());
                        assertTrue(customer.hasId());
                    }
                }
        );
    }

    @Test
    public void retrieve_whole_entity_if_nothing_is_requested() {
        //noinspection ZeroLengthArrayAllocation
        requestSampleCustomer(new int[]{}, getDuplicateCostumerStreamObserver());
    }

    @SuppressWarnings("MethodWithMultipleLoops")
    @Test
    public void select_entity_singleton_by_id_and_apply_field_masks() {
        final Stand stand = prepareStandWithAggregateRepo(createStandStorage());
        final String customerDescriptor = Customer.getDescriptor()
                                                  .getFullName();
        @SuppressWarnings("DuplicateStringLiteralInspection")   // clashes with non-related tests.
        final String[] paths = {customerDescriptor + ".id", customerDescriptor + ".name"};
        final FieldMask fieldMask = FieldMask.newBuilder()
                                             .addAllPaths(Arrays.asList(paths))
                                             .build();

        final List<Customer> customers = new LinkedList<>();
        final int count = 10;

        for (int i = 0; i < count; i++) {
            // Has new ID each time
            final Customer customer = getSampleCustomer();
            customers.add(customer);
            final Version stateVersion = Tests.newVersionWithNumber(1);
            stand.update(asEnvelope(customer.getId(), customer, stateVersion));
        }

        final Set<CustomerId> ids = Collections.singleton(customers.get(0)
                                                                   .getId());
        final Query customerQuery = requestFactory.query().byIdsWithMask(Customer.class, ids, paths);

        final MemoizeQueryResponseObserver observer = new MemoizeQueryResponseObserver();
        stand.execute(customerQuery, observer);

        final List<Any> read = observer.responseHandled.getMessagesList();
        assertSize(1, read);

        final Customer customer = AnyPacker.unpack(read.get(0));
        assertMatches(customer, fieldMask);
        assertTrue(ids.contains(customer.getId()));

        verifyObserver(observer);
    }

    @Test
    public void handle_mistakes_in_query_silently() {
        //noinspection ZeroLengthArrayAllocation
        final Stand stand = prepareStandWithAggregateRepo(createStandStorage());

        final Customer sampleCustomer = getSampleCustomer();
        final Version stateVersion = Tests.newVersionWithNumber(1);
<<<<<<< HEAD
        stand.update(asEnvelope(sampleCustomer.getId(), sampleCustomer, stateVersion));
=======
        stand.update(sampleCustomer.getId(),
                                AnyPacker.pack(sampleCustomer),
                                stateVersion);
>>>>>>> f3e9eb96

        // FieldMask with invalid type URLs.
        final String[] paths = {"invalid_type_url_example", Project.getDescriptor()
                                                                   .getFields()
                                                                   .get(2).getFullName()};

        final Query customerQuery = requestFactory.query().allWithMask(Customer.class, paths);

        final MemoizeQueryResponseObserver observer = new MemoizeQueryResponseObserver() {
            @Override
            public void onNext(QueryResponse value) {
                super.onNext(value);
                final List<Any> messages = value.getMessagesList();
                assertFalse(messages.isEmpty());

                final Customer customer = AnyPacker.unpack(messages.get(0));

                assertNotEquals(customer, null);

                assertFalse(customer.hasId());
                assertFalse(customer.hasName());
                assertTrue(customer.getNicknamesList()
                                   .isEmpty());
            }
        };

        stand.execute(customerQuery, observer);

        verifyObserver(observer);
    }

    private StandStorage createStandStorage() {
        return InMemoryStorageFactory.getInstance(multitenant).createStandStorage();
    }

    private static void verifyObserver(MemoizeQueryResponseObserver observer) {
        assertNotNull(observer.responseHandled);
        assertTrue(observer.isCompleted);
        assertNull(observer.throwable);
    }

    private static MemoizeQueryResponseObserver getDuplicateCostumerStreamObserver() {
        return new MemoizeQueryResponseObserver() {
            @Override
            public void onNext(QueryResponse value) {
                super.onNext(value);

                final List<Any> messages = value.getMessagesList();
                assertFalse(messages.isEmpty());

                final Customer customer = AnyPacker.unpack(messages.get(0));
                final Customer sampleCustomer = getSampleCustomer();

                assertEquals(sampleCustomer.getName(), customer.getName());
                assertEquals(sampleCustomer.getNicknamesList(), customer.getNicknamesList());
                assertTrue(customer.hasId());
            }
        };
    }

    private static Customer getSampleCustomer() {
        //noinspection NumericCastThatLosesPrecision
        return Customer.newBuilder()
                       .setId(CustomerId.newBuilder()
                                        .setNumber((int) UUID.randomUUID()
                                                             .getLeastSignificantBits()))
                       .setName(PersonName.newBuilder()
                                          .setGivenName("John")
                                          .build())
                       .addNicknames(PersonName.newBuilder()
                                               .setGivenName("Johnny"))
                       .addNicknames(PersonName.newBuilder()
                                               .setGivenName("Big Guy"))
                       .build();

    }

    private void requestSampleCustomer(int[] fieldIndexes,
                                       final MemoizeQueryResponseObserver observer) {
        final Stand stand = prepareStandWithAggregateRepo(createStandStorage());

        final Customer sampleCustomer = getSampleCustomer();
        final Version stateVersion = Tests.newVersionWithNumber(1);
<<<<<<< HEAD
        stand.update(asEnvelope(sampleCustomer.getId(), sampleCustomer, stateVersion));
=======
        stand.update(sampleCustomer.getId(),
                                AnyPacker.pack(sampleCustomer),
                                stateVersion);
>>>>>>> f3e9eb96

        final String[] paths = new String[fieldIndexes.length];

        for (int i = 0; i < fieldIndexes.length; i++) {
            paths[i] = Customer.getDescriptor()
                               .getFields()
                               .get(fieldIndexes[i])
                               .getFullName();
        }

        final Query customerQuery = requestFactory.query().allWithMask(Customer.class, paths);

        stand.execute(customerQuery, observer);

        verifyObserver(observer);
    }

    private void checkEmptyResultForTargetOnEmptyStorage(Query readCustomersQuery) {
        final StandStorage standStorageMock = mock(StandStorage.class);
        // Return an empty collection on {@link StandStorage#readAllByType(TypeUrl)} call.
        final ImmutableList<EntityRecord> emptyResultList = ImmutableList.<EntityRecord>builder().build();
        when(standStorageMock.readAllByType(any(TypeUrl.class))).thenReturn(emptyResultList);

        final Stand stand = prepareStandWithAggregateRepo(standStorageMock);

        final MemoizeQueryResponseObserver responseObserver = new MemoizeQueryResponseObserver();
        stand.execute(readCustomersQuery, responseObserver);

        final List<Any> messageList = checkAndGetMessageList(responseObserver);
        assertTrue("Query returned a non-empty response message list though the target was empty",
                   messageList.isEmpty());
    }

    private void doCheckReadingProjectsById(int numberOfProjects) {
        // Define the types and values used as a test data.
        final Map<ProjectId, Project> sampleProjects = newHashMap();
        final TypeUrl projectType = TypeUrl.of(Project.class);
        fillSampleProjects(sampleProjects, numberOfProjects);

        final StandTestProjectionRepository projectionRepository =
                mock(StandTestProjectionRepository.class);
        when(projectionRepository.getEntityStateType()).thenReturn(projectType);
        setupExpectedFindAllBehaviour(sampleProjects, projectionRepository);

        final Stand stand = prepareStandWithProjectionRepo(projectionRepository);

        final Query readMultipleProjects =
                requestFactory.query().byIds(Project.class, sampleProjects.keySet());

        final MemoizeQueryResponseObserver responseObserver = new MemoizeQueryResponseObserver();
        stand.execute(readMultipleProjects, responseObserver);

        final List<Any> messageList = checkAndGetMessageList(responseObserver);
        assertEquals(sampleProjects.size(), messageList.size());
        final Collection<Project> allCustomers = sampleProjects.values();
        for (Any singleRecord : messageList) {
            final Project unpackedSingleResult = AnyPacker.unpack(singleRecord);
            assertTrue(allCustomers.contains(unpackedSingleResult));
        }
    }

    @SuppressWarnings("MethodWithMultipleLoops")
    private void doCheckReadingCustomersByIdAndFieldMask(String... paths) {
        final Stand stand = prepareStandWithAggregateRepo(createStandStorage());

        final int querySize = 2;

        final Set<CustomerId> ids = new HashSet<>();
        for (int i = 0; i < querySize; i++) {
            final Customer customer = getSampleCustomer().toBuilder()
                                                         .setId(CustomerId.newBuilder()
                                                                          .setNumber(i))
                                                         .build();
            final Version stateVersion = Tests.newVersionWithNumber(1);
            stand.update(asEnvelope(customer.getId(), customer, stateVersion));

            ids.add(customer.getId());
        }

        final Query customerQuery = requestFactory.query().byIdsWithMask(Customer.class, ids, paths);

        final FieldMask fieldMask = FieldMask.newBuilder()
                                             .addAllPaths(Arrays.asList(paths))
                                             .build();

        final MemoizeQueryResponseObserver observer = new MemoizeQueryResponseObserver() {
            @Override
            public void onNext(QueryResponse value) {
                super.onNext(value);
                final List<Any> messages = value.getMessagesList();
                assertSize(ids.size(), messages);

                for (Any message : messages) {
                    final Customer customer = AnyPacker.unpack(message);

                    assertNotEquals(customer, null);

                    assertMatches(customer, fieldMask);
                }
            }
        };

        stand.execute(customerQuery, observer);

        verifyObserver(observer);
    }

    @CanIgnoreReturnValue
    protected Stand doCheckReadingCustomersById(int numberOfCustomers) {
        // Define the types and values used as a test data.
        final TypeUrl customerType = TypeUrl.of(Customer.class);
        final Map<CustomerId, Customer> sampleCustomers = fillSampleCustomers(numberOfCustomers);

        // Prepare the stand and its storage to act.
        final StandStorage standStorage = setupStandStorageWithCustomers(sampleCustomers,
                                                                         customerType);
        final Stand stand = prepareStandWithAggregateRepo(standStorage);

        triggerMultipleUpdates(sampleCustomers, stand);

        final Query readMultipleCustomers = requestFactory.query().byIds(Customer.class,
                                                                         sampleCustomers.keySet());

        final MemoizeQueryResponseObserver responseObserver = new MemoizeQueryResponseObserver();
        stand.execute(readMultipleCustomers, responseObserver);

        final List<Any> messageList = checkAndGetMessageList(responseObserver);
        assertEquals(sampleCustomers.size(), messageList.size());
        final Collection<Customer> allCustomers = sampleCustomers.values();
        for (Any singleRecord : messageList) {
            final Customer unpackedSingleResult = AnyPacker.unpack(singleRecord);
            assertTrue(allCustomers.contains(unpackedSingleResult));
        }
        return stand;
    }

    private void checkEmptyResultOnNonEmptyStorageForQueryTarget(Target customerTarget) {
        final StandStorage standStorageMock = mock(StandStorage.class);

        // Return non-empty results on any storage read call.
        final EntityRecord someRecord = EntityRecord.getDefaultInstance();
        final ImmutableList<EntityRecord> nonEmptyList =
                ImmutableList.<EntityRecord>builder().add(someRecord)
                                                     .build();
        when(standStorageMock.readAllByType(any(TypeUrl.class)))
                .thenReturn(nonEmptyList);
        when(standStorageMock.read(any(AggregateStateId.class)))
                .thenReturn(Optional.of(someRecord));
        when(standStorageMock.readAll())
                .thenReturn(Maps.<AggregateStateId, EntityRecord>newHashMap());
        when(standStorageMock.readMultiple(ArgumentMatchers.<AggregateStateId>anyIterable()))
                .thenReturn(nonEmptyList);

        final Stand stand = prepareStandWithAggregateRepo(standStorageMock);

        final Query queryWithNoFilters = Query.newBuilder()
                                              .setTarget(customerTarget)
                                              .build();

        final MemoizeQueryResponseObserver responseObserver = new MemoizeQueryResponseObserver();
        stand.execute(queryWithNoFilters, responseObserver);

        verifyObserver(responseObserver);

        final List<Any> messageList = checkAndGetMessageList(responseObserver);
        assertTrue("Query returned a non-empty response message list " +
                           "though the filter was not set", messageList.isEmpty());
    }

    private StandStorage setupStandStorageWithCustomers(Map<CustomerId, Customer> sampleCustomers,
                                                        TypeUrl customerType) {
        final StandStorage standStorage = InMemoryStorageFactory.getInstance(isMultitenant())
                                                                .createStandStorage();

        final ImmutableList.Builder<AggregateStateId> stateIdsBuilder = ImmutableList.builder();
        final ImmutableList.Builder<EntityRecord> recordsBuilder = ImmutableList.builder();
        for (CustomerId customerId : sampleCustomers.keySet()) {
            final AggregateStateId stateId = AggregateStateId.of(customerId, customerType);
            final Customer customer = sampleCustomers.get(customerId);
            final Any customerState = AnyPacker.pack(customer);
            final EntityRecord entityRecord = EntityRecord.newBuilder()
                                                          .setState(customerState)
                                                          .build();
            stateIdsBuilder.add(stateId);
            recordsBuilder.add(entityRecord);

            standStorage.write(stateId, entityRecord);
        }

        return standStorage;
    }

    @SuppressWarnings("ConstantConditions")
    private static void setupExpectedFindAllBehaviour(
            Map<ProjectId,
            Project> sampleProjects,
            StandTestProjectionRepository projectionRepository) {

        final Set<ProjectId> projectIds = sampleProjects.keySet();
        final ImmutableCollection<Given.StandTestProjection> allResults =
                toProjectionCollection(projectIds);

        for (ProjectId projectId : projectIds) {
            when(projectionRepository.find(eq(projectId)))
                    .thenReturn(Optional.of(new StandTestProjection(projectId)));
        }

        final Iterable<ProjectId> matchingIds = argThat(projectionIdsIterableMatcher(projectIds));

        when(projectionRepository.loadAll(matchingIds, any(FieldMask.class)))
                .thenReturn(allResults);
        when(projectionRepository.loadAll())
                .thenReturn(allResults);

        final EntityFilters matchingFilter = argThat(entityFilterMatcher(projectIds));
        when(projectionRepository.find(matchingFilter, any(FieldMask.class)))
                .thenReturn(allResults);
    }

    @SuppressWarnings("OverlyComplexAnonymousInnerClass")
    private static ArgumentMatcher<EntityFilters> entityFilterMatcher(
            final Collection<ProjectId> projectIds) {
        // This argument matcher does NOT mimic the exact repository behavior.
        // Instead, it only matches the EntityFilters instance in case it has EntityIdFilter with
        // ALL the expected IDs.
        return new ArgumentMatcher<EntityFilters>() {
            @Override
            public boolean matches(EntityFilters argument) {
                boolean everyElementPresent = true;
                for (EntityId entityId : argument.getIdFilter()
                                                 .getIdsList()) {
                    final Any idAsAny = entityId.getId();
                    final Message rawId = AnyPacker.unpack(idAsAny);
                    if (rawId instanceof ProjectId) {
                        final ProjectId convertedProjectId = (ProjectId) rawId;
                        everyElementPresent = everyElementPresent
                                              && projectIds.contains(convertedProjectId);
                    } else {
                        everyElementPresent = false;
                    }
                }
                return everyElementPresent;
            }
        };
    }

    private static ImmutableCollection<Given.StandTestProjection> toProjectionCollection(
            Collection<ProjectId> values) {
        final Collection<Given.StandTestProjection> transformed = Collections2.transform(
                values,
                new Function<ProjectId, Given.StandTestProjection>() {
                    @Override
                    public StandTestProjection apply(@Nullable ProjectId input) {
                        checkNotNull(input);
                        return new StandTestProjection(input);
                    }
                });
        final ImmutableList<Given.StandTestProjection> result = ImmutableList.copyOf(transformed);
        return result;
    }

    private static ArgumentMatcher<Iterable<ProjectId>> projectionIdsIterableMatcher(
            final Set<ProjectId> projectIds) {
        return new ArgumentMatcher<Iterable<ProjectId>>() {
            @Override
            public boolean matches(Iterable<ProjectId> argument) {
                boolean everyElementPresent = true;
                for (ProjectId projectId : argument) {
                    everyElementPresent = everyElementPresent && projectIds.contains(projectId);
                }
                return everyElementPresent;
            }
        };
    }

    private static ArgumentMatcher<Iterable<AggregateStateId>> idsMatcher(
            final List<AggregateStateId> stateIds) {
        return new ArgumentMatcher<Iterable<AggregateStateId>>() {
            @Override
            public boolean matches(Iterable<AggregateStateId> argument) {
                boolean everyElementPresent = true;
                for (AggregateStateId aggregateStateId : argument) {
                    everyElementPresent = everyElementPresent
                                          && stateIds.contains(aggregateStateId);
                }
                return everyElementPresent;
            }
        };
    }

    private void triggerMultipleUpdates(Map<CustomerId,
                                               Customer> sampleCustomers,
                                               Stand stand) {
        // Trigger the aggregate state updates.
        for (CustomerId id : sampleCustomers.keySet()) {
            final Customer sampleCustomer = sampleCustomers.get(id);
            final Version stateVersion = Tests.newVersionWithNumber(1);
            stand.update(asEnvelope(id, sampleCustomer, stateVersion));
        }
    }

    protected static Map<CustomerId, Customer> fillSampleCustomers(int numberOfCustomers) {
        final Map<CustomerId, Customer> sampleCustomers = newHashMap();

        @SuppressWarnings("UnsecureRandomNumberGeneration")
        final Random randomizer = new Random(Integer.MAX_VALUE);
            // force non-negative numeric ID values.

        for (int customerIndex = 0; customerIndex < numberOfCustomers; customerIndex++) {

            final int numericId = randomizer.nextInt();
            final CustomerId customerId = customerIdFor(numericId);
            final Customer customer =
                    Customer.newBuilder()
                            .setName(PersonName.newBuilder()
                                               .setGivenName(String.valueOf(numericId)))
                            .build();
            sampleCustomers.put(customerId, customer);
        }
        return sampleCustomers;
    }

    private static Map<ProjectId, Project> fillSampleProjects(int numberOfProjects) {
        final Map<ProjectId, Project> sampleProjects = newHashMap();

        @SuppressWarnings("UnsecureRandomNumberGeneration")
        final Random randomizer = new Random(Integer.MAX_VALUE);
            // force non-negative numeric ID values.

        for (int projectIndex = 0; projectIndex < numberOfProjects; projectIndex++) {

            final int numericId = randomizer.nextInt();
            final ProjectId customerId = projectIdFor(numericId);

            final Project project = Project.newBuilder()
                                           .setName(String.valueOf(numericId))
                                           .build();
            sampleProjects.put(customerId, project);
        }
        return sampleProjects;
    }

    private static void fillSampleProjects(Map<ProjectId, Project> sampleProjects,
                                           int numberOfProjects) {
        for (int projectIndex = 0; projectIndex < numberOfProjects; projectIndex++) {
            final Project project = Project.getDefaultInstance();
            final ProjectId projectId = ProjectId.newBuilder()
                                                 .setId(UUID.randomUUID()
                                                            .toString())
                                                 .build();
            sampleProjects.put(projectId, project);
        }
    }

    private static List<Any> checkAndGetMessageList(MemoizeQueryResponseObserver responseObserver) {
        assertTrue("Query has not completed successfully", responseObserver.isCompleted);
        assertNull("Throwable has been caught upon query execution", responseObserver.throwable);

        final QueryResponse response = responseObserver.responseHandled;
        assertEquals("Query response is not OK", Responses.ok(), response.getResponse());
        assertNotNull("Query response must not be null", response);

        final List<Any> messageList = response.getMessagesList();
        assertNotNull("Query response has null message list", messageList);
        return messageList;
    }

    protected Stand prepareStandWithAggregateRepo(StandStorage standStorage) {
        final Stand stand = Stand.newBuilder()
                                 .setStorage(standStorage)
                                 .setMultitenant(multitenant)
                                 .build();
        assertNotNull(stand);

        final BoundedContext boundedContext = createBoundedContext(stand);
        final CustomerAggregateRepository customerAggregateRepo =
                new CustomerAggregateRepository(boundedContext);
        stand.registerTypeSupplier(customerAggregateRepo);
        return stand;
    }

    private static Stand prepareStandWithProjectionRepo(ProjectionRepository projectionRepository) {
        final Stand stand = Stand.newBuilder()
                                 .build();
        assertNotNull(stand);
        stand.registerTypeSupplier(projectionRepository);
        return stand;
    }

    private static EntityRecord recordStateMatcher(final EntityRecord expectedRecord) {
        return argThat(new ArgumentMatcher<EntityRecord>() {
            @Override
            public boolean matches(EntityRecord argument) {
                final boolean matchResult = Objects.equals(expectedRecord.getState(),
                                                           argument.getState());
                return matchResult;
            }
        });
    }

    private static void checkTypesEmpty(Stand stand) {
        assertTrue(stand.getExposedTypes()
                        .isEmpty());
        assertTrue(stand.getExposedAggregateTypes()
                        .isEmpty());
    }

    private static void checkHasExactlyOne(Set<TypeUrl> availableTypes,
                                           Descriptors.Descriptor expectedType) {
        assertEquals(1, availableTypes.size());

        final TypeUrl actualTypeUrl = availableTypes.iterator()
                                                    .next();
        final TypeUrl expectedTypeUrl = TypeUrl.from(expectedType);
        assertEquals("Type was registered incorrectly", expectedTypeUrl, actualTypeUrl);
    }

    private static Stand.EntityUpdateCallback emptyUpdateCallback() {
        return new Stand.EntityUpdateCallback() {
            @Override
            public void onStateChanged(Any newEntityState) {
                //do nothing
            }
        };
    }

    private static void assertMatches(Message message, FieldMask fieldMask) {
        final List<String> paths = fieldMask.getPathsList();
        for (Descriptors.FieldDescriptor field : message.getDescriptorForType()
                                                        .getFields()) {

            // Protobuf limitation, has no effect on the test.
            if (field.isRepeated()) {
                continue;
            }

            assertEquals(message.hasField(field), paths.contains(field.getFullName()));
        }
    }

    /**
     * Packs the parameters as {@code EntityStateEnvelope}
     * bounded by the current {@linkplain #tenantId() tenant ID}.
     */
    protected EntityStateEnvelope asEnvelope(Object entityId,
                                           Message entityState,
                                           Version entityVersion) {
        final TenantId tenantId = isMultitenant() ? tenantId() : TenantId.getDefaultInstance();
        return EntityStateEnvelope.of(entityId, entityState, entityVersion, tenantId);
    }

    // ***** Inner classes used for tests. *****

    /**
     * A {@link StreamObserver} storing the state of {@link Query} execution.
     */
    protected static class MemoizeQueryResponseObserver implements StreamObserver<QueryResponse> {

        private QueryResponse responseHandled;
        private Throwable throwable;
        private boolean isCompleted = false;

        @Override
        public void onNext(QueryResponse response) {
            this.responseHandled = response;
        }

        @Override
        public void onError(Throwable throwable) {
            this.throwable = throwable;
        }

        @Override
        public void onCompleted() {
            this.isCompleted = true;
        }

        public QueryResponse getResponseHandled() {
            return responseHandled;
        }

        public Throwable getThrowable() {
            return throwable;
        }
    }

    protected static class MemoizeEntityUpdateCallback implements Stand.EntityUpdateCallback {

        private Any newEntityState = null;

        @Override
        public void onStateChanged(Any newEntityState) {
            this.newEntityState = newEntityState;
        }

        @Nullable
        public Any getNewEntityState() {
            return newEntityState;
        }
    }
}<|MERGE_RESOLUTION|>--- conflicted
+++ resolved
@@ -54,11 +54,8 @@
 import org.spine3.server.Given.CustomerAggregate;
 import org.spine3.server.Given.CustomerAggregateRepository;
 import org.spine3.server.entity.EntityRecord;
-<<<<<<< HEAD
+import org.spine3.server.entity.storage.EntityRecordWithColumns;
 import org.spine3.server.entity.EntityStateEnvelope;
-=======
-import org.spine3.server.entity.storage.EntityRecordWithColumns;
->>>>>>> f3e9eb96
 import org.spine3.server.projection.ProjectionRepository;
 import org.spine3.server.stand.Given.StandTestProjectionRepository;
 import org.spine3.server.storage.memory.InMemoryStorageFactory;
@@ -550,13 +547,7 @@
 
         final Customer sampleCustomer = getSampleCustomer();
         final Version stateVersion = Tests.newVersionWithNumber(1);
-<<<<<<< HEAD
         stand.update(asEnvelope(sampleCustomer.getId(), sampleCustomer, stateVersion));
-=======
-        stand.update(sampleCustomer.getId(),
-                                AnyPacker.pack(sampleCustomer),
-                                stateVersion);
->>>>>>> f3e9eb96
 
         final Query customerQuery = requestFactory.query().all(Customer.class);
 
@@ -705,13 +696,7 @@
 
         final Customer sampleCustomer = getSampleCustomer();
         final Version stateVersion = Tests.newVersionWithNumber(1);
-<<<<<<< HEAD
         stand.update(asEnvelope(sampleCustomer.getId(), sampleCustomer, stateVersion));
-=======
-        stand.update(sampleCustomer.getId(),
-                                AnyPacker.pack(sampleCustomer),
-                                stateVersion);
->>>>>>> f3e9eb96
 
         // FieldMask with invalid type URLs.
         final String[] paths = {"invalid_type_url_example", Project.getDescriptor()
@@ -795,13 +780,7 @@
 
         final Customer sampleCustomer = getSampleCustomer();
         final Version stateVersion = Tests.newVersionWithNumber(1);
-<<<<<<< HEAD
         stand.update(asEnvelope(sampleCustomer.getId(), sampleCustomer, stateVersion));
-=======
-        stand.update(sampleCustomer.getId(),
-                                AnyPacker.pack(sampleCustomer),
-                                stateVersion);
->>>>>>> f3e9eb96
 
         final String[] paths = new String[fieldIndexes.length];
 

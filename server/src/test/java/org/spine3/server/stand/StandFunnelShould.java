/*
 * Copyright 2017, TeamDev Ltd. All rights reserved.
 *
 * Redistribution and use in source and/or binary forms, with or without
 * modification, must retain the above copyright notice and the following
 * disclaimer.
 *
 * THIS SOFTWARE IS PROVIDED BY THE COPYRIGHT HOLDERS AND CONTRIBUTORS
 * "AS IS" AND ANY EXPRESS OR IMPLIED WARRANTIES, INCLUDING, BUT NOT
 * LIMITED TO, THE IMPLIED WARRANTIES OF MERCHANTABILITY AND FITNESS FOR
 * A PARTICULAR PURPOSE ARE DISCLAIMED. IN NO EVENT SHALL THE COPYRIGHT
 * OWNER OR CONTRIBUTORS BE LIABLE FOR ANY DIRECT, INDIRECT, INCIDENTAL,
 * SPECIAL, EXEMPLARY, OR CONSEQUENTIAL DAMAGES (INCLUDING, BUT NOT
 * LIMITED TO, PROCUREMENT OF SUBSTITUTE GOODS OR SERVICES; LOSS OF USE,
 * DATA, OR PROFITS; OR BUSINESS INTERRUPTION) HOWEVER CAUSED AND ON ANY
 * THEORY OF LIABILITY, WHETHER IN CONTRACT, STRICT LIABILITY, OR TORT
 * (INCLUDING NEGLIGENCE OR OTHERWISE) ARISING IN ANY WAY OUT OF THE USE
 * OF THIS SOFTWARE, EVEN IF ADVISED OF THE POSSIBILITY OF SUCH DAMAGE.
 */
package org.spine3.server.stand;

import com.google.common.util.concurrent.MoreExecutors;
import com.google.protobuf.StringValue;
import io.netty.util.internal.ConcurrentSet;
import org.junit.Assert;
import org.junit.Test;
import org.spine3.base.Identifiers;
import org.spine3.envelope.CommandEnvelope;
<<<<<<< HEAD
=======
import org.spine3.envelope.EventEnvelope;
import org.spine3.protobuf.AnyPacker;
>>>>>>> 94393b75
import org.spine3.protobuf.Timestamps2;
import org.spine3.server.BoundedContext;
import org.spine3.server.aggregate.AggregateRepository;
import org.spine3.server.entity.AbstractVersionableEntity;
import org.spine3.server.entity.EntityStateEnvelope;
import org.spine3.server.entity.VersionableEntity;
import org.spine3.server.projection.ProjectionRepository;
import org.spine3.server.storage.memory.InMemoryStorageFactory;
import org.spine3.test.projection.ProjectId;
import org.spine3.testdata.TestStandFactory;

import java.util.Set;
import java.util.concurrent.Executor;
import java.util.concurrent.ExecutorService;
import java.util.concurrent.Executors;
import java.util.concurrent.TimeUnit;

import static com.google.common.base.Preconditions.checkNotNull;
import static org.mockito.ArgumentMatchers.any;
import static org.mockito.ArgumentMatchers.eq;
import static org.mockito.Mockito.doNothing;
import static org.mockito.Mockito.mock;
import static org.mockito.Mockito.spy;
import static org.mockito.Mockito.times;
import static org.mockito.Mockito.verify;
import static org.mockito.Mockito.when;
import static org.spine3.base.Versions.newVersion;

/**
 * @author Alex Tymchenko
 * @author Dmytro Dashenkov
 */
public class StandFunnelShould {

    // **** Positive scenarios (unit) ****

    @Test
    public void initialize_properly_with_stand_only() {
        final Stand stand = TestStandFactory.create();
        final StandFunnel.Builder builder = StandFunnel.newBuilder()
                                                       .setStand(stand);
        final StandFunnel standFunnel = builder.build();
        Assert.assertNotNull(standFunnel);
    }

    @Test
    public void initialize_properly_with_all_builder_options() {
        final Stand stand = TestStandFactory.create();
        final StandUpdateDelivery delivery = mock(StandUpdateDelivery.class);

        final StandFunnel funnel = StandFunnel.newBuilder()
                                              .setStand(stand)
                                              .setDelivery(delivery)
                                              .build();
        Assert.assertNotNull(funnel);
    }

    @Test
    public void initialize_properly_with_no_executor() {
        final Stand stand = TestStandFactory.create();

        final StandFunnel funnelForBusyStand = StandFunnel.newBuilder()
                                                          .setStand(stand)
                                                          .build();
        Assert.assertNotNull(funnelForBusyStand);
    }

    @Test
    public void deliver_updates_to_stand() {
        final AggregateRepository<ProjectId, Given.StandTestAggregate> repository = Given.aggregateRepo();
        final ProjectId entityId = ProjectId.newBuilder()
                                            .setId("PRJ-001")
                                            .build();
        final Given.StandTestAggregate entity = repository.create(entityId);

        final Stand stand = mock(Stand.class);
        doNothing().when(stand)
                   .update(entity);

        final StandFunnel funnel = StandFunnel.newBuilder()
                                              .setStand(stand)
                                              .build();
        funnel.post(entity);
        verify(stand).update(eq(entity));
    }

    @SuppressWarnings("MagicNumber")
    @Test
    public void use_delivery_from_builder() {
        final Stand stand = TestStandFactory.create();
        final StandUpdateDelivery delivery = spy(new StandUpdateDelivery() {
            @Override
            protected boolean shouldPostponeDelivery(EntityStateEnvelope deliverable,
                                                     Stand consumer) {
                return false;
            }
        });
        final StandFunnel.Builder builder = StandFunnel.newBuilder()
                                                       .setStand(stand)
                                                       .setDelivery(delivery);

        final StandFunnel standFunnel = builder.build();
        Assert.assertNotNull(standFunnel);

        final Object id = Identifiers.newUuid();
        final StringValue state = StringValue.getDefaultInstance();

        final VersionableEntity entity = mock(AbstractVersionableEntity.class);
        when(entity.getState()).thenReturn(state);
        when(entity.getId()).thenReturn(id);
        when(entity.getVersion()).thenReturn(newVersion(17, Timestamps2.getCurrentTime()));

        standFunnel.post(entity);

        final EntityStateEnvelope envelope = EntityStateEnvelope.of(entity);
        verify(delivery).deliverNow(eq(envelope), eq(Stand.class));
    }

    // **** Negative scenarios (unit) ****

    @SuppressWarnings("ResultOfMethodCallIgnored")
    @Test(expected = NullPointerException.class)
    public void fail_to_initialize_with_improper_stand() {
        @SuppressWarnings("ConstantConditions") // null is marked as improper with this warning
        final StandFunnel.Builder builder = StandFunnel.newBuilder()
                                                       .setStand(null);

        builder.build();
    }

    @SuppressWarnings("ResultOfMethodCallIgnored")
    @Test(expected = IllegalStateException.class)
    public void fail_to_initialize_from_empty_builder() {
        final StandFunnel.Builder builder = StandFunnel.newBuilder();
        builder.build();
    }

    // **** Integration scenarios (<source> -> StandFunnel -> Mock Stand) ****

    @Test
    public void deliver_updates_from_projection_repository() {
        checkUpdatesDelivery(false, projectionRepositoryDispatch());
    }

    @Test
    public void deliver_updates_from_aggregate_repository() {
        checkUpdatesDelivery(false, aggregateRepositoryDispatch());
    }

    @Test
    public void deliver_updates_from_several_repositories_in_single_thread() {
        checkUpdatesDelivery(false, getSeveralRepositoryDispatchCalls());
    }

    @Test
    public void deliver_updates_from_several_repositories_in_multiple_threads() {
        checkUpdatesDelivery(true, getSeveralRepositoryDispatchCalls());
    }

    private static BoundedContextAction[] getSeveralRepositoryDispatchCalls() {
        final BoundedContextAction[] result = new BoundedContextAction[Given.SEVERAL];

        for (int i = 0; i < result.length; i++) {
            result[i] = (i % 2 == 0) ? aggregateRepositoryDispatch() : projectionRepositoryDispatch();
        }

        return result;
    }

    private static void checkUpdatesDelivery(boolean isConcurrent, BoundedContextAction... dispatchActions) {
        checkNotNull(dispatchActions);

        final Stand stand = mock(Stand.class);
        final Executor executor = isConcurrent ?
                                  Executors.newFixedThreadPool(Given.THREADS_COUNT_IN_POOL_EXECUTOR) :
                                  MoreExecutors.directExecutor();
        final StandUpdateDelivery delivery = spy(new SpyableStandUpdateDelivery(executor));

        final BoundedContext boundedContext = Given.boundedContext(stand, delivery);

        for (BoundedContextAction dispatchAction : dispatchActions) {
            dispatchAction.perform(boundedContext);
        }

        // Was called as many times as there are dispatch actions.
        verify(delivery, times(dispatchActions.length)).deliver(any(EntityStateEnvelope.class));

        if (isConcurrent) {
            try {
                ((ExecutorService) executor).awaitTermination(Given.SEVERAL, TimeUnit.SECONDS);
            } catch (InterruptedException ignored) {
            }
        }

        verify(stand, times(dispatchActions.length))
                .update(any(VersionableEntity.class));
    }

    private static BoundedContextAction aggregateRepositoryDispatch() {
        return new BoundedContextAction() {
            @Override
            public void perform(BoundedContext context) {
                // Init repository
                final AggregateRepository<?, ?> repository = Given.aggregateRepo(context);

                repository.initStorage(InMemoryStorageFactory.getInstance());

                try {
                    // Mock aggregate and mock stand are not able to handle events
                    // returned after command handling.
                    // This causes IllegalStateException to be thrown.
                    // Note that this is not the end of a test case,
                    // so we can't just "expect=IllegalStateException".
                    final CommandEnvelope cmd = CommandEnvelope.of(Given.validCommand());
                    repository.dispatch(cmd);
                } catch (IllegalStateException e) {
                    // Handle null event dispatching after the command is handled.

                    // Check if this error is caused by returning nuu or empty list after
                    // command processing.
                    // Proceed crash if it's not.
                    if (!e.getMessage()
                          .contains("No record found for command ID: EMPTY")) {
                        throw e;
                    }
                }
            }
        };
    }

    private static BoundedContextAction projectionRepositoryDispatch() {
        return new BoundedContextAction() {
            @Override
            public void perform(BoundedContext context) {
                // Init repository
                final ProjectionRepository repository = Given.projectionRepo(context);
                repository.initStorage(InMemoryStorageFactory.getInstance());

                // Dispatch an update from projection repo
                repository.dispatch(EventEnvelope.of(Given.validEvent()));
            }
        };
    }

    @SuppressWarnings("MethodWithMultipleLoops")
    @Test
    public void deliver_updates_through_several_threads() throws InterruptedException {
        final int threadsCount = Given.THREADS_COUNT_IN_POOL_EXECUTOR;
        @SuppressWarnings("LocalVariableNamingConvention") // Too long variable name
        final int threadExecutionMaxAwaitSeconds = Given.AWAIT_SECONDS;

        final Set<String> threadInvocationRegistry = new ConcurrentSet<>();

        final Stand stand = mock(Stand.class);
        doNothing().when(stand)
                   .update(any(VersionableEntity.class));

        final StandFunnel standFunnel = StandFunnel.newBuilder()
                                                   .setStand(stand)
                                                   .build();

        final ExecutorService executor = Executors.newFixedThreadPool(threadsCount);

        final Runnable task = new Runnable() {
            @Override
            public void run() {
                final String threadName = Thread.currentThread()
                                                .getName();
                Assert.assertFalse(threadInvocationRegistry.contains(threadName));
                final ProjectId enitityId = ProjectId.newBuilder()
                                                     .setId(Identifiers.newUuid())
                                                     .build();
                final Given.StandTestAggregate entity = Given.aggregateRepo()
                                                             .create(enitityId);
                standFunnel.post(entity);

                threadInvocationRegistry.add(threadName);
            }
        };

        for (int i = 0; i < threadsCount; i++) {
            executor.execute(task);
        }

        executor.awaitTermination(threadExecutionMaxAwaitSeconds, TimeUnit.SECONDS);

        Assert.assertEquals(threadInvocationRegistry.size(), threadsCount);

    }

    private interface BoundedContextAction {
        void perform(BoundedContext context);
    }

    /**
     * A custom {@code StandUpdateDelivery}, which is suitable for
     * {@linkplain org.mockito.Mockito#spy(Object) spying}.
     */
    private static class SpyableStandUpdateDelivery extends StandUpdateDelivery {

        public SpyableStandUpdateDelivery(Executor delegate) {
            super(delegate);
        }

        @Override
        protected boolean shouldPostponeDelivery(EntityStateEnvelope deliverable, Stand consumer) {
            return false;
        }
    }
}<|MERGE_RESOLUTION|>--- conflicted
+++ resolved
@@ -20,17 +20,17 @@
 package org.spine3.server.stand;
 
 import com.google.common.util.concurrent.MoreExecutors;
+import com.google.protobuf.Any;
 import com.google.protobuf.StringValue;
 import io.netty.util.internal.ConcurrentSet;
 import org.junit.Assert;
 import org.junit.Test;
+import org.mockito.ArgumentMatchers;
 import org.spine3.base.Identifiers;
+import org.spine3.base.Version;
 import org.spine3.envelope.CommandEnvelope;
-<<<<<<< HEAD
-=======
 import org.spine3.envelope.EventEnvelope;
 import org.spine3.protobuf.AnyPacker;
->>>>>>> 94393b75
 import org.spine3.protobuf.Timestamps2;
 import org.spine3.server.BoundedContext;
 import org.spine3.server.aggregate.AggregateRepository;
@@ -105,16 +105,19 @@
                                             .setId("PRJ-001")
                                             .build();
         final Given.StandTestAggregate entity = repository.create(entityId);
+        final StringValue state = entity.getState();
+        final Any packedState = AnyPacker.pack(state);
+        final Version version = entity.getVersion();
 
         final Stand stand = mock(Stand.class);
         doNothing().when(stand)
-                   .update(entity);
+                   .update(entityId, packedState, version);
 
         final StandFunnel funnel = StandFunnel.newBuilder()
                                               .setStand(stand)
                                               .build();
         funnel.post(entity);
-        verify(stand).update(eq(entity));
+        verify(stand).update(entityId, packedState, version);
     }
 
     @SuppressWarnings("MagicNumber")
@@ -226,7 +229,7 @@
         }
 
         verify(stand, times(dispatchActions.length))
-                .update(any(VersionableEntity.class));
+                .update(ArgumentMatchers.any(), any(Any.class), any(Version.class));
     }
 
     private static BoundedContextAction aggregateRepositoryDispatch() {
@@ -286,7 +289,7 @@
 
         final Stand stand = mock(Stand.class);
         doNothing().when(stand)
-                   .update(any(VersionableEntity.class));
+                   .update(ArgumentMatchers.any(), any(Any.class), any(Version.class));
 
         final StandFunnel standFunnel = StandFunnel.newBuilder()
                                                    .setStand(stand)

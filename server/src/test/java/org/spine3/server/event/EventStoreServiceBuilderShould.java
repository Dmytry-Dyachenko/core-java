--- conflicted
+++ resolved
@@ -34,13 +34,8 @@
 
 public class EventStoreServiceBuilderShould {
 
-<<<<<<< HEAD
-    private final StorageFactory storageFactory = StorageFactorySwitch.getInstance()
+    private final StorageFactory storageFactory = StorageFactorySwitch.getInstance(true)
                                                                       .get();
-=======
-    private final StorageFactory storageFactory = InMemoryStorageFactory.getInstance(true);
-
->>>>>>> 403dd5f9
     private EventStore.ServiceBuilder builder;
 
     @Before

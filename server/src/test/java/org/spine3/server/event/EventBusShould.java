/*
 * Copyright 2016, TeamDev Ltd. All rights reserved.
 *
 * Redistribution and use in source and/or binary forms, with or without
 * modification, must retain the above copyright notice and the following
 * disclaimer.
 *
 * THIS SOFTWARE IS PROVIDED BY THE COPYRIGHT HOLDERS AND CONTRIBUTORS
 * "AS IS" AND ANY EXPRESS OR IMPLIED WARRANTIES, INCLUDING, BUT NOT
 * LIMITED TO, THE IMPLIED WARRANTIES OF MERCHANTABILITY AND FITNESS FOR
 * A PARTICULAR PURPOSE ARE DISCLAIMED. IN NO EVENT SHALL THE COPYRIGHT
 * OWNER OR CONTRIBUTORS BE LIABLE FOR ANY DIRECT, INDIRECT, INCIDENTAL,
 * SPECIAL, EXEMPLARY, OR CONSEQUENTIAL DAMAGES (INCLUDING, BUT NOT
 * LIMITED TO, PROCUREMENT OF SUBSTITUTE GOODS OR SERVICES; LOSS OF USE,
 * DATA, OR PROFITS; OR BUSINESS INTERRUPTION) HOWEVER CAUSED AND ON ANY
 * THEORY OF LIABILITY, WHETHER IN CONTRACT, STRICT LIABILITY, OR TORT
 * (INCLUDING NEGLIGENCE OR OTHERWISE) ARISING IN ANY WAY OUT OF THE USE
 * OF THIS SOFTWARE, EVEN IF ADVISED OF THE POSSIBILITY OF SUCH DAMAGE.
 */

package org.spine3.server.event;

import com.google.common.collect.ImmutableSet;
import com.google.common.util.concurrent.MoreExecutors;
import com.google.protobuf.Message;
import io.grpc.stub.StreamObserver;
import org.junit.Before;
import org.junit.Test;
import org.spine3.base.Event;
import org.spine3.base.EventContext;
import org.spine3.base.Response;
import org.spine3.base.Responses;
import org.spine3.server.event.error.InvalidEventException;
import org.spine3.server.event.error.UnsupportedEventException;
import org.spine3.server.storage.StorageFactory;
import org.spine3.server.storage.memory.InMemoryStorageFactory;
import org.spine3.server.type.EventClass;
import org.spine3.server.validate.MessageValidator;
import org.spine3.test.event.event.ProjectCreated;
import org.spine3.validate.ConstraintViolation;

import java.util.Collection;
import java.util.Set;
import java.util.concurrent.Executors;

import static com.google.common.collect.Lists.newArrayList;
import static org.junit.Assert.*;
import static org.mockito.Matchers.any;
import static org.mockito.Mockito.doReturn;
import static org.mockito.Mockito.mock;
<<<<<<< HEAD
import static org.spine3.base.Responses.*;
=======
import static org.spine3.testdata.TestEventMessageFactory.projectCreatedMsg;
>>>>>>> 6fb03c0f

@SuppressWarnings("InstanceMethodNamingConvention")
public class EventBusShould {

    //TODO:2016-01-27:alexander.yevsyukov: Check that EventStore is closed on close() too. Using Mocks?

    //TODO:2016-01-27:alexander.yevsyukov: Reach 100% coverage.

    private EventStore eventStore;
    private EventBus eventBus;
    private TestResponseObserver responseObserver;

    @Before
    public void setUp() {
        final StorageFactory storageFactory = InMemoryStorageFactory.getInstance();
        this.eventStore = EventStore.newBuilder()
                .setStreamExecutor(MoreExecutors.directExecutor())
                .setStorage(storageFactory.createEventStorage())
                .setLogger(EventStore.log())
                .build();
        this.eventBus = EventBus.newInstance(eventStore, MoreExecutors.directExecutor());
        this.responseObserver = new TestResponseObserver();
    }

    @Test
    public void create_direct_executor_instance() {
        assertNotNull(EventBus.newInstance(eventStore));
    }

    @Test
    public void create_instance_with_executor() {
        assertNotNull(EventBus.newInstance(eventStore, Executors.newSingleThreadExecutor()));
    }

    @Test
    public void return_associated_EventStore() {
        final EventBus bus = EventBus.newInstance(eventStore);
        assertNotNull(bus.getEventStore());
    }

    @Test(expected = IllegalArgumentException.class)
    public void reject_object_with_no_subscriber_methods() {
        // Pass just String instance.
        //noinspection EmptyClass
        eventBus.subscribe(new EventSubscriber() {});
    }

    /**
     * A simple subscriber class used in tests below.
     */
    private static class ProjectCreatedSubscriber extends EventSubscriber {

        private boolean methodCalled = false;

        // OK for the test class.
        @Subscribe
        public void on(ProjectCreated event, EventContext context) {
            this.methodCalled = true;
        }

        /* package */ boolean isMethodCalled() {
            return methodCalled;
        }
    }

    @Test
    public void register_event_subscriber() {
        final EventSubscriber subscriberOne = new ProjectCreatedSubscriber();
        final EventSubscriber subscriberTwo = new ProjectCreatedSubscriber();

        eventBus.subscribe(subscriberOne);
        eventBus.subscribe(subscriberTwo);

        final EventClass eventClass = EventClass.of(ProjectCreated.class);
        assertTrue(eventBus.hasSubscribers(eventClass));

        final Collection<EventSubscriber> subscribers = eventBus.getSubscribers(eventClass);
        assertTrue(subscribers.contains(subscriberOne));
        assertTrue(subscribers.contains(subscriberTwo));
    }

    @Test
    public void unregister_subscribers() {
        final EventSubscriber subscriberOne = new ProjectCreatedSubscriber();
        final EventSubscriber subscriberTwo = new ProjectCreatedSubscriber();
        eventBus.subscribe(subscriberOne);
        eventBus.subscribe(subscriberTwo);
        final EventClass eventClass = EventClass.of(ProjectCreated.class);

        eventBus.unsubscribe(subscriberOne);

        // Check that the 2nd subscriber with the same event subscriber method remains
        // after the 1st subscriber unregisters.
        final Collection<EventSubscriber> subscribers = eventBus.getSubscribers(eventClass);
        assertFalse(subscribers.contains(subscriberOne));
        assertTrue(subscribers.contains(subscriberTwo));

        // Check that after 2nd subscriber us unregisters he's no longer in
        eventBus.unsubscribe(subscriberTwo);

        assertFalse(eventBus.getSubscribers(eventClass)
                            .contains(subscriberTwo));
    }

    @Test
    public void call_subscribers_when_event_posted() {
        final ProjectCreatedSubscriber subscriber = new ProjectCreatedSubscriber();

        eventBus.subscribe(subscriber);
        eventBus.post(Given.Event.projectCreatedEvent());

        assertTrue(subscriber.isMethodCalled());
    }

    @Test
    public void register_dispatchers() {
        final EventDispatcher dispatcher = new BareDispatcher();

        eventBus.register(dispatcher);

        assertTrue(eventBus.getDispatchers(EventClass.of(ProjectCreated.class)).contains(dispatcher));
    }

    @Test
    public void call_dispatchers() {
        final BareDispatcher dispatcher = new BareDispatcher();

        eventBus.register(dispatcher);

        eventBus.post(Given.Event.projectCreatedEvent());

        assertTrue(dispatcher.isDispatchCalled());
    }

    @Test
    public void unregister_dispatchers() {
        final EventDispatcher dispatcherOne = new BareDispatcher();
        final EventDispatcher dispatcherTwo = new BareDispatcher();
        final EventClass eventClass = EventClass.of(ProjectCreated.class);
        eventBus.register(dispatcherOne);
        eventBus.register(dispatcherTwo);

        eventBus.unregister(dispatcherOne);
        final Set<EventDispatcher> dispatchers = eventBus.getDispatchers(eventClass);

        // Check we don't have 1st dispatcher, but have 2nd.
        assertFalse(dispatchers.contains(dispatcherOne));
        assertTrue(dispatchers.contains(dispatcherTwo));

        eventBus.unregister(dispatcherTwo);
        assertFalse(eventBus.getDispatchers(eventClass)
                            .contains(dispatcherTwo));
    }

    @Test
    public void catches_exceptions_caused_by_subscribers() {
        final FaultySubscriber faultySubscriber = new FaultySubscriber();

        eventBus.subscribe(faultySubscriber);
        eventBus.post(Given.Event.projectCreatedEvent());

        assertTrue(faultySubscriber.isMethodCalled());
    }

    @Test
    public void return_ok_response_if_event_is_valid() {
        eventBus.subscribe(new TestEventSubscriber());

<<<<<<< HEAD
        final Response response = eventBus.validate(Given.EventMessage.projectCreatedMsg());
        assertTrue(isOk(response));
=======
        final boolean isValid = eventBus.validate(projectCreatedMsg(), responseObserver);
        assertTrue(isValid);
        assertEquals(Responses.ok(), responseObserver.getResponse());
        assertTrue(responseObserver.isCompleted());
        assertNull(responseObserver.getThrowable());
>>>>>>> 6fb03c0f
    }

    @Test
    public void call_onError_if_event_is_invalid() {
        eventBus.subscribe(new TestEventSubscriber());
        final MessageValidator validator = mock(MessageValidator.class);
        doReturn(newArrayList(ConstraintViolation.getDefaultInstance()))
                .when(validator)
                .validate(any(Message.class));
        eventBus.setMessageValidator(validator);

<<<<<<< HEAD
        final Response response = eventBus.validate(Given.EventMessage.projectCreatedMsg());
        assertTrue(isInvalidMessage(response));
    }

    @Test
    public void return_unsupported_event_response_if_event_is_not_supported() {
        final Response response = eventBus.validate(Given.EventMessage.projectCreatedMsg());
=======
        final boolean isValid = eventBus.validate(projectCreatedMsg(), responseObserver);

        assertFalse(isValid);
        final Throwable cause = responseObserver.getThrowable().getCause();
        assertEquals(InvalidEventException.class, cause.getClass());
        assertNull(responseObserver.getResponse());
    }

    @Test
    public void call_onError_if_event_is_unsupported() {
        final boolean isValid = eventBus.validate(projectCreatedMsg(), responseObserver);
>>>>>>> 6fb03c0f

        assertFalse(isValid);
        final Throwable cause = responseObserver.getThrowable().getCause();
        assertEquals(UnsupportedEventException.class, cause.getClass());
        assertNull(responseObserver.getResponse());
    }

    private static class TestEventSubscriber extends EventSubscriber {

        @Subscribe
        public void on(ProjectCreated event, EventContext context) {
        }
    }

    /**
     * The subscriber which throws exception from the subscriber method.
     */
    private static class FaultySubscriber extends EventSubscriber {

        private boolean methodCalled = false;

        @Subscribe
        public void on(ProjectCreated event, EventContext context) {
            methodCalled = true;
            throw new UnsupportedOperationException("What did you expect from " +
                                                            FaultySubscriber.class.getSimpleName() + '?');
        }

        /* package */ boolean isMethodCalled() {
            return this.methodCalled;
        }
    }

    /**
     * A simple dispatcher class, which only dispatch and does not have own event subscribing methods.
     */
    private static class BareDispatcher implements EventDispatcher {

        private boolean dispatchCalled = false;

        @Override
        public Set<EventClass> getEventClasses() {
            return ImmutableSet.of(EventClass.of(ProjectCreated.class));
        }

        @Override
        public void dispatch(Event event) {
            dispatchCalled = true;
        }

        /* package */ boolean isDispatchCalled() {
            return dispatchCalled;
        }
    }

    @Test
    public void unregister_registries_on_close() throws Exception {
        eventBus.register(new BareDispatcher());
        eventBus.subscribe(new ProjectCreatedSubscriber());
        final EventClass eventClass = EventClass.of(ProjectCreated.class);

        eventBus.close();

        assertTrue(eventBus.getDispatchers(eventClass).isEmpty());
        assertTrue(eventBus.getSubscribers(eventClass).isEmpty());
    }

    private static class TestResponseObserver implements StreamObserver<Response> {

        private Response response;
        private Throwable throwable;
        private boolean completed = false;

        @Override
        public void onNext(Response response) {
            this.response = response;
        }

        @Override
        public void onError(Throwable throwable) {
            this.throwable = throwable;
        }

        @Override
        public void onCompleted() {
            this.completed = true;
        }

        /* package */ Response getResponse() {
            return response;
        }

        /* package */ Throwable getThrowable() {
            return throwable;
        }

        /* package */ boolean isCompleted() {
            return this.completed;
        }
    }
}<|MERGE_RESOLUTION|>--- conflicted
+++ resolved
@@ -48,11 +48,7 @@
 import static org.mockito.Matchers.any;
 import static org.mockito.Mockito.doReturn;
 import static org.mockito.Mockito.mock;
-<<<<<<< HEAD
 import static org.spine3.base.Responses.*;
-=======
-import static org.spine3.testdata.TestEventMessageFactory.projectCreatedMsg;
->>>>>>> 6fb03c0f
 
 @SuppressWarnings("InstanceMethodNamingConvention")
 public class EventBusShould {
@@ -221,16 +217,11 @@
     public void return_ok_response_if_event_is_valid() {
         eventBus.subscribe(new TestEventSubscriber());
 
-<<<<<<< HEAD
-        final Response response = eventBus.validate(Given.EventMessage.projectCreatedMsg());
-        assertTrue(isOk(response));
-=======
         final boolean isValid = eventBus.validate(projectCreatedMsg(), responseObserver);
         assertTrue(isValid);
         assertEquals(Responses.ok(), responseObserver.getResponse());
         assertTrue(responseObserver.isCompleted());
         assertNull(responseObserver.getThrowable());
->>>>>>> 6fb03c0f
     }
 
     @Test
@@ -242,15 +233,6 @@
                 .validate(any(Message.class));
         eventBus.setMessageValidator(validator);
 
-<<<<<<< HEAD
-        final Response response = eventBus.validate(Given.EventMessage.projectCreatedMsg());
-        assertTrue(isInvalidMessage(response));
-    }
-
-    @Test
-    public void return_unsupported_event_response_if_event_is_not_supported() {
-        final Response response = eventBus.validate(Given.EventMessage.projectCreatedMsg());
-=======
         final boolean isValid = eventBus.validate(projectCreatedMsg(), responseObserver);
 
         assertFalse(isValid);
@@ -262,7 +244,6 @@
     @Test
     public void call_onError_if_event_is_unsupported() {
         final boolean isValid = eventBus.validate(projectCreatedMsg(), responseObserver);
->>>>>>> 6fb03c0f
 
         assertFalse(isValid);
         final Throwable cause = responseObserver.getThrowable().getCause();

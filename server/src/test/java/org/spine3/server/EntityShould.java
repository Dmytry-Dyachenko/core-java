--- conflicted
+++ resolved
@@ -22,19 +22,16 @@
 
 import com.google.protobuf.Timestamp;
 import com.google.protobuf.util.TimeUtil;
+import org.junit.Before;
 import org.junit.Test;
 import org.spine3.test.project.Project;
 
 import static com.google.protobuf.util.TimeUtil.getCurrentTime;
 import static org.junit.Assert.assertEquals;
 import static org.junit.Assert.assertTrue;
-<<<<<<< HEAD
-import static org.spine3.test.Tests.currentTimeSeconds;
-=======
 import static org.spine3.server.util.Identifiers.newUuid;
 import static org.spine3.testdata.TestAggregateIdFactory.createProjectId;
 import static org.spine3.util.Tests.currentTimeSeconds;
->>>>>>> 587b1ae6
 
 /**
  * @author Alexander Litus
@@ -43,9 +40,14 @@
 public class EntityShould {
 
     private static final String ID = newUuid();
+    private final Project state = newProject();
 
-    private final TestEntity entity = new TestEntity(ID);
-    private final Project state = newProject();
+    private TestEntity entity = new TestEntity(ID);
+
+    @Before
+    public void setUp() {
+        entity = new TestEntity(ID);
+    }
 
     @Test
     public void return_default_state() {

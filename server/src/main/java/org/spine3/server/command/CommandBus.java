--- conflicted
+++ resolved
@@ -21,47 +21,33 @@
 
 import com.google.common.annotations.VisibleForTesting;
 import com.google.common.base.Optional;
+import com.google.common.base.Throwables;
 import io.grpc.stub.StreamObserver;
-<<<<<<< HEAD
+import org.spine3.annotations.Internal;
+import org.spine3.base.Identifiers;
 import org.spine3.base.Command;
-import org.spine3.base.CommandClass;
-import org.spine3.base.CommandEnvelope;
-import org.spine3.base.Response;
-import org.spine3.base.Responses;
-import org.spine3.base.Stringifiers;
-=======
-import org.spine3.annotations.Internal;
-import org.spine3.base.Command;
+import org.spine3.type.CommandClass;
+import org.spine3.envelope.CommandEnvelope;
 import org.spine3.base.CommandId;
 import org.spine3.base.Error;
 import org.spine3.base.Errors;
 import org.spine3.base.FailureThrowable;
-import org.spine3.base.Identifiers;
 import org.spine3.base.Response;
 import org.spine3.base.Responses;
-import org.spine3.envelope.CommandEnvelope;
+import org.spine3.base.Stringifiers;
 import org.spine3.server.BoundedContext;
->>>>>>> 0bc32e03
 import org.spine3.server.Statuses;
 import org.spine3.server.bus.Bus;
 import org.spine3.server.command.error.CommandException;
 import org.spine3.server.command.error.UnsupportedCommandException;
-<<<<<<< HEAD
-=======
-import org.spine3.server.users.CurrentTenant;
-import org.spine3.type.CommandClass;
->>>>>>> 0bc32e03
 import org.spine3.util.Environment;
 
 import java.util.Set;
 
 import static com.google.common.base.Preconditions.checkArgument;
 import static com.google.common.base.Preconditions.checkNotNull;
-<<<<<<< HEAD
 import static com.google.common.base.Preconditions.checkState;
-=======
 import static com.google.common.base.Throwables.getRootCause;
->>>>>>> 0bc32e03
 import static org.spine3.base.CommandStatus.SCHEDULED;
 import static org.spine3.base.Commands.isScheduled;
 import static org.spine3.validate.Validate.isNotDefault;
@@ -275,13 +261,8 @@
             dispatcher.dispatch(commandEnvelope);
             commandStatusService.setOk(commandEnvelope);
         } catch (RuntimeException e) {
-<<<<<<< HEAD
-            final Throwable cause = Throwables.getRootCause(e);
+            final Throwable cause = getRootCause(e);
             commandStatusService.updateCommandStatus(commandEnvelope, cause);
-=======
-            final Throwable cause = getRootCause(e);
-            updateCommandStatus(commandEnvelope, cause);
->>>>>>> 0bc32e03
         }
     }
 

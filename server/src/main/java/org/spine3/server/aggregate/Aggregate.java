--- conflicted
+++ resolved
@@ -188,38 +188,7 @@
         }
         final List<Event> events = aggregateStateRecord.getEventList();
 
-<<<<<<< HEAD
-        try {
-            for (Event event : events) {
-                final Message message = getMessage(event);
-                final EventContext context = event.getContext();
-                try {
-                    apply(message);
-                    final Version newVersion = context.getVersion();
-                    advanceVersion(newVersion);
-                } catch (InvocationTargetException e) {
-                    throw illegalStateWithCauseOf(e);
-                }
-            }
-        } finally {
-            /*
-                We perform updating the state of the aggregate in this `finally`
-                block (even if there was an exception in one of the appliers)
-                because we want to transit the aggregate out of the "applying events" mode
-                anyway. We do this to minimize the damage to the aggregate
-                in the case of an exception caused by an applier method.
-
-                In general, applier methods must not throw. Command handlers can
-                in case of business failures.
-
-                The exception thrown from an applier still will be seen because we
-                re-throw its cause in the `catch` block above.
-             */
-            updateState();
-        }
-=======
         play(events);
->>>>>>> 39b648f9
     }
 
     /**

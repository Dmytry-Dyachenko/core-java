--- conflicted
+++ resolved
@@ -181,13 +181,8 @@
         final I id = aggregate.getId();
         final int snapshotTrigger = getSnapshotTrigger();
         int eventCount = 0;
-<<<<<<< HEAD
         for (Event event : uncommittedEvents) {
-            storeEvent(event);
-=======
-        for (EventRecord event : uncommittedEvents) {
             aggregateStorage().writeEvent(id, event);
->>>>>>> 3995fcfd
             ++eventCount;
 
             if (eventCount > snapshotTrigger) {
@@ -198,20 +193,9 @@
         aggregate.commitEvents();
     }
 
-<<<<<<< HEAD
-    private void createAndStoreSnapshot(A aggregateRoot) {
-        final Snapshot snapshot = aggregateRoot.toSnapshot();
-        final I aggregateRootId = aggregateRoot.getId();
-        aggregateStorage().write(aggregateRootId, snapshot);
-    }
-
-    private void storeEvent(Event event) {
-        aggregateStorage().write(event);
-=======
     private void createAndStoreSnapshot(I id, A aggregate) {
         final Snapshot snapshot = aggregate.toSnapshot();
         aggregateStorage().write(id, snapshot);
->>>>>>> 3995fcfd
     }
 
     /**

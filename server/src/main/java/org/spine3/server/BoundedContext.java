/*
 * Copyright 2017, TeamDev Ltd. All rights reserved.
 *
 * Redistribution and use in source and/or binary forms, with or without
 * modification, must retain the above copyright notice and the following
 * disclaimer.
 *
 * THIS SOFTWARE IS PROVIDED BY THE COPYRIGHT HOLDERS AND CONTRIBUTORS
 * "AS IS" AND ANY EXPRESS OR IMPLIED WARRANTIES, INCLUDING, BUT NOT
 * LIMITED TO, THE IMPLIED WARRANTIES OF MERCHANTABILITY AND FITNESS FOR
 * A PARTICULAR PURPOSE ARE DISCLAIMED. IN NO EVENT SHALL THE COPYRIGHT
 * OWNER OR CONTRIBUTORS BE LIABLE FOR ANY DIRECT, INDIRECT, INCIDENTAL,
 * SPECIAL, EXEMPLARY, OR CONSEQUENTIAL DAMAGES (INCLUDING, BUT NOT
 * LIMITED TO, PROCUREMENT OF SUBSTITUTE GOODS OR SERVICES; LOSS OF USE,
 * DATA, OR PROFITS; OR BUSINESS INTERRUPTION) HOWEVER CAUSED AND ON ANY
 * THEORY OF LIABILITY, WHETHER IN CONTRACT, STRICT LIABILITY, OR TORT
 * (INCLUDING NEGLIGENCE OR OTHERWISE) ARISING IN ANY WAY OUT OF THE USE
 * OF THIS SOFTWARE, EVEN IF ADVISED OF THE POSSIBILITY OF SUCH DAMAGE.
 */
package org.spine3.server;

import com.google.common.base.Optional;
import com.google.common.base.Supplier;
import com.google.common.base.Suppliers;
import com.google.common.collect.Lists;
import com.google.common.collect.Maps;
import com.google.protobuf.Message;
import com.google.protobuf.StringValue;
import io.grpc.stub.StreamObserver;
import org.slf4j.Logger;
import org.slf4j.LoggerFactory;
import org.spine3.base.Event;
import org.spine3.base.EventContext;
import org.spine3.base.Events;
import org.spine3.base.Response;
import org.spine3.protobuf.AnyPacker;
import org.spine3.server.aggregate.AggregateRepository;
import org.spine3.server.command.CommandBus;
import org.spine3.server.command.CommandDispatcher;
import org.spine3.server.command.CommandStore;
import org.spine3.server.entity.AbstractVersionableEntity;
import org.spine3.server.entity.Repository;
import org.spine3.server.event.EventBus;
import org.spine3.server.event.EventDispatcher;
import org.spine3.server.integration.IntegrationEvent;
import org.spine3.server.integration.IntegrationEventContext;
import org.spine3.server.integration.grpc.IntegrationEventSubscriberGrpc;
import org.spine3.server.stand.Stand;
import org.spine3.server.stand.StandFunnel;
import org.spine3.server.stand.StandStorage;
import org.spine3.server.stand.StandUpdateDelivery;
import org.spine3.server.storage.StorageFactory;
import org.spine3.server.storage.StorageFactorySwitch;

import javax.annotation.CheckReturnValue;
import javax.annotation.Nullable;
import java.util.List;
import java.util.Map;

import static com.google.common.base.Preconditions.checkNotNull;
import static com.google.common.base.Preconditions.checkState;
import static org.spine3.protobuf.AnyPacker.unpack;
import static org.spine3.protobuf.Values.newStringValue;
import static org.spine3.util.Logging.closed;
import static org.spine3.validate.Validate.checkNameNotEmptyOrBlank;

/**
 * A facade for configuration and entry point for handling commands.
 *
 * @author Alexander Yevsyukov
 * @author Mikhail Melnik
 */
public final class BoundedContext extends IntegrationEventSubscriberGrpc.IntegrationEventSubscriberImplBase
        implements AutoCloseable {

    /** The default name for a {@code BoundedContext}. */
    public static final String DEFAULT_NAME = "Main";

    /**
     * The name of the bounded context, which is used to distinguish the context in an application with
     * several bounded contexts.
     */
    private final String name;

    /** If `true` the bounded context serves many organizations. */
    private final boolean multitenant;

    private final CommandBus commandBus;
    private final EventBus eventBus;
    private final Stand stand;
    private final StandFunnel standFunnel;

    /** All the repositories registered with this bounded context */
    private final List<Repository<?, ?, ?>> repositories = Lists.newLinkedList();

    /**
     * The map from a type of aggregate state to an aggregate repository instance that
     * manages such aggregates.
     */
    private final Map<Class<? extends Message>, AggregateRepository<?, ?>> aggregateRepositories = Maps.newHashMap();

    /**
     * Memoized version of the {@code StorageFactory} supplier passed to the constructor.
     */
    private final Supplier<StorageFactory> storageFactory;

    private BoundedContext(Builder builder) {
        super();
        this.name = builder.name;
        this.multitenant = builder.multitenant;
        this.storageFactory = Suppliers.memoize(builder.storageFactorySupplier);
        this.commandBus = builder.commandBus;
        this.eventBus = builder.eventBus;
        this.stand = builder.stand;
        this.standFunnel = builder.standFunnel;
    }

    /**
     * Creates a new builder for {@code BoundedContext}.
     *
     * @return new builder instance
     */
    public static Builder newBuilder() {
        return new Builder();
    }

    /**
     * Closes the {@code BoundedContext} performing all necessary clean-ups.
     *
     * <p>This method performs the following:
     * <ol>
     * <li>Closes associated {@link StorageFactory}.
     * <li>Closes {@link CommandBus}.
     * <li>Closes {@link EventBus}.
     * <li>Closes {@link CommandStore}.
     * <li>Closes {@link org.spine3.server.event.EventStore EventStore}.
     * <li>Closes {@link Stand}.
     * <li>Shuts down all registered repositories. Each registered repository is:
     *      <ul>
     *      <li>un-registered from {@link CommandBus}
     *      <li>un-registered from {@link EventBus}
     *      <li>detached from its storage
     *      </ul>
     * </ol>
     *
     * @throws Exception caused by closing one of the components
     */
    @Override
    public void close() throws Exception {
        storageFactory.get().close();
        commandBus.close();
        eventBus.close();
        stand.close();

        shutDownRepositories();

        log().info(closed(nameForLogging()));
    }

    private void shutDownRepositories() throws Exception {
        for (Repository<?, ?, ?> repository : repositories) {
            repository.close();
        }
        repositories.clear();
    }

    private String nameForLogging() {
        return getClass().getSimpleName() + ' ' + getName();
    }

    /**
     * Obtains a name of the bounded context.
     *
     * <p>The name allows to identify a bounded context if a multi-context application.
     * If the name was not defined, during the building process, the context would get {@link #DEFAULT_NAME}.
     *
     * @return the name of this {@code BoundedContext}
     */
    public String getName() {
        return name;
    }

    /**
     * @return {@code true} if the bounded context serves many organizations
     */
    @CheckReturnValue
    public boolean isMultitenant() {
        return multitenant;
    }

    /**
     * Registers the passed repository with the {@code BoundedContext}.
     *
     * <p>If the repository does not have a storage assigned, it will be initialized
     * using the {@code StorageFactory} associated with this bounded context.
     *
     * @param repository the repository to register
     * @param <I>        the type of IDs used in the repository
     * @param <E>        the type of entities or aggregates
     * @see Repository#initStorage(StorageFactory)
     */
    @SuppressWarnings("ChainOfInstanceofChecks") // OK here since ways of registering are way too different
<<<<<<< HEAD
    public <I, E extends Entity<I, ?, ?>> void register(Repository<I, E, ?> repository) {
=======
    public <I, E extends AbstractVersionableEntity<I, ?>> void register(Repository<I, E> repository) {
>>>>>>> 06696961
        checkStorageAssigned(repository);
        repositories.add(repository);
        if (repository instanceof CommandDispatcher) {
            commandBus.register((CommandDispatcher) repository);
        }
        if (repository instanceof EventDispatcher) {
            eventBus.register((EventDispatcher) repository);
        }
        if (repository instanceof AggregateRepository) {
            registerAggregateRepository((AggregateRepository)repository);
        }
        stand.registerTypeSupplier(repository);
    }

    private void checkStorageAssigned(Repository repository) {
        if (!repository.storageAssigned()) {
            repository.initStorage(storageFactory.get());
        }
    }

    private void registerAggregateRepository(AggregateRepository<?, ?> repository) {
        final Class<? extends Message> stateClass = repository.getAggregateStateClass();
        final AggregateRepository<?, ?> alreadyRegistered = aggregateRepositories.get(stateClass);
        if (alreadyRegistered != null) {
            final String errMsg = String.format("Repository for aggregates with the state %s already registered: %s",
                                                stateClass, alreadyRegistered);
            throw new IllegalStateException(errMsg);
        }
        aggregateRepositories.put(stateClass, repository);
    }

    @SuppressWarnings("MethodDoesntCallSuperMethod") /* We ignore method from super because the default
                                                        implementation sets unimplemented status. */
    @Override
    public void notify(IntegrationEvent integrationEvent, StreamObserver<Response> responseObserver) {
        final Message eventMsg = unpack(integrationEvent.getMessage());
        final boolean isValid = eventBus.validate(eventMsg, responseObserver);
        if (isValid) {
            final Event event = toEvent(integrationEvent);
            eventBus.post(event);
        }
    }

    private static Event toEvent(IntegrationEvent integrationEvent) {
        final IntegrationEventContext sourceContext = integrationEvent.getContext();
        final StringValue producerId = newStringValue(sourceContext.getBoundedContextName());
        final EventContext context = EventContext.newBuilder()
                                                 .setEventId(sourceContext.getEventId())
                                                 .setTimestamp(sourceContext.getTimestamp())
                                                 .setProducerId(AnyPacker.pack(producerId))
                                                 .build();
        final Event result = Events.createEvent(integrationEvent.getMessage(), context);
        return result;
    }

    /** Obtains instance of {@link CommandBus} of this {@code BoundedContext}. */
    @CheckReturnValue
    public CommandBus getCommandBus() {
        return this.commandBus;
    }

    /** Obtains instance of {@link EventBus} of this {@code BoundedContext}. */
    @CheckReturnValue
    public EventBus getEventBus() {
        return this.eventBus;
    }

    /** Obtains instance of {@link StandFunnel} of this {@code BoundedContext}. */
    @CheckReturnValue
    public StandFunnel getStandFunnel() {
        return this.standFunnel;
    }

    /** Obtains instance of {@link Stand} of this {@code BoundedContext}. */
    @CheckReturnValue
    public Stand getStand() {
        return stand;
    }

    /**
     * Obtains an {@code AggregateRepository} which manages aggregates with the passed state.
     *
     * @param aggregateStateClass the class of the aggregate state
     * @return repository instance or empty {@code Optional} if not found
     */
    public Optional<? extends AggregateRepository<?, ?>> getAggregateRepository(
            Class<? extends Message> aggregateStateClass) {
        final AggregateRepository<?, ?> result = aggregateRepositories.get(aggregateStateClass);
        return Optional.fromNullable(result);
    }

    /**
     * A builder for producing {@code BoundedContext} instances.
     *
     * <p>An application can have more than one bounded context. To distinguish
     * them use {@link #setName(String)}. If no name is given the default name will be assigned.
     */
    public static class Builder {

        private String name = DEFAULT_NAME;
        private Supplier<StorageFactory> storageFactorySupplier;
        private CommandStore commandStore;
        private CommandBus commandBus;
        private EventBus eventBus;
        private boolean multitenant;
        private Stand stand;
        private StandUpdateDelivery standUpdateDelivery;
        private StandFunnel standFunnel;

        /**
         * Sets the name for a new bounded context.
         *
         * <p>If the name is not defined in the builder, the context will get {@link #DEFAULT_NAME}.
         *
         * <p>It is the responsibility of an application developer to provide meaningful and unique
         * names for bounded contexts. The framework does not check for duplication of names.
         *
         * @param name a name for a new bounded context. Cannot be null, empty, or blank
         */
        public Builder setName(String name) {
            this.name = checkNameNotEmptyOrBlank(name);
            return this;
        }

        /**
         * Returns the previously set name or {@link #DEFAULT_NAME}
         * if the name was not explicitly set.
         */
        public String getName() {
            return name;
        }

        public Builder setMultitenant(boolean value) {
            this.multitenant = value;
            return this;
        }

        public boolean isMultitenant() {
            return this.multitenant;
        }

        /**
         * Sets the supplier for {@code StorageFactory}.
         *
         * <p>If the supplier was not set or {@code null} was passed,
         * {@link StorageFactorySwitch} will be used during the construction of
         * a {@code BoundedContext} instance.
         */
        public Builder setStorageFactorySupplier(@Nullable Supplier<StorageFactory> supplier) {
            this.storageFactorySupplier = supplier;
            return this;
        }

        public Optional<Supplier<StorageFactory>> storageFactorySupplier() {
            return Optional.fromNullable(storageFactorySupplier);
        }

        public Builder setCommandStore(CommandStore commandStore) {
            this.commandStore = checkNotNull(commandStore);
            return this;
        }

        public Optional<CommandStore> commandStore() {
            return Optional.fromNullable(commandStore);
        }

        public Builder setCommandBus(CommandBus commandBus) {
            this.commandBus = checkNotNull(commandBus);
            return this;
        }

        public Optional<CommandBus> commandBus() {
            return Optional.fromNullable(commandBus);
        }


        public Builder setEventBus(EventBus eventBus) {
            this.eventBus = checkNotNull(eventBus);
            return this;
        }

        public Optional<EventBus> eventBus() {
            return Optional.fromNullable(eventBus);
        }

        public Builder setStand(Stand stand) {
            this.stand = checkNotNull(stand);
            return this;
        }

        public Optional<Stand> stand() {
            return Optional.fromNullable(stand);
        }

        public Optional<StandUpdateDelivery> standUpdateDelivery() {
            return Optional.fromNullable(standUpdateDelivery);
        }

        public Builder setStandUpdateDelivery(StandUpdateDelivery standUpdateDelivery) {
            this.standUpdateDelivery = standUpdateDelivery;
            return this;
        }

        public BoundedContext build() {
            if (storageFactorySupplier == null) {
                storageFactorySupplier = StorageFactorySwitch.getInstance();
            }

            final StorageFactory storageFactory = storageFactorySupplier.get();

            if (storageFactory == null) {
                final String errMsg = String.format(
                        "Supplier of StorageFactory (%s) returned null instance",
                        storageFactorySupplier
                );
                throw new IllegalStateException(errMsg);
            }

            /* If some of the properties were not set, create them using set StorageFactory. */
            if (commandStore == null) {
                commandStore = createCommandStore(storageFactory);
            }

            if (commandBus == null) {
                commandBus = createCommandBus(storageFactory);
            } else {
                // Check that both either multi-tenant or single-tenant.
                checkState(multitenant == commandBus.isMultitenant(),
                           "CommandBus must match multitenancy of BoundedContext. " +
                           "Status in BoundedContext.Builder: %s CommandBus: %s",
                           String.valueOf(multitenant), String.valueOf(commandBus.isMultitenant())
                );
            }

            if (eventBus == null) {
                eventBus = createEventBus(storageFactory);
            }

            if (stand == null) {
                stand = createStand(storageFactory);
            }

            standFunnel = createStandFunnel(standUpdateDelivery);

            final BoundedContext result = new BoundedContext(this);

            log().info(result.nameForLogging() + " created.");
            return result;
        }

        private StandFunnel createStandFunnel(@Nullable StandUpdateDelivery standUpdateDelivery) {
            final StandFunnel.Builder builder = StandFunnel.newBuilder()
                                                           .setStand(stand);
            if (standUpdateDelivery != null) {
                builder.setDelivery(standUpdateDelivery);
            }
            return builder.build();
        }

        private static CommandStore createCommandStore(StorageFactory storageFactory) {
            final CommandStore result = new CommandStore(storageFactory.createCommandStorage());
            return result;
        }

        private CommandBus createCommandBus(StorageFactory storageFactory) {
            if (commandStore == null) {
                this.commandStore = createCommandStore(storageFactory);
            }
            final CommandBus commandBus = CommandBus.newBuilder()
                                                    .setMultitenant(this.multitenant)
                                                    .setCommandStore(commandStore)
                                                    .build();
            return commandBus;
        }

        private static EventBus createEventBus(StorageFactory storageFactory) {
            final EventBus result = EventBus.newBuilder()
                                            .setStorageFactory(storageFactory)
                                            .build();
            return result;
        }

        private static Stand createStand(StorageFactory storageFactory) {
            final StandStorage standStorage = storageFactory.createStandStorage();
            final Stand result = Stand.newBuilder()
                                      .setStorage(standStorage)
                                      .build();
            return result;
        }
    }

    private enum LogSingleton {
        INSTANCE;
        @SuppressWarnings("NonSerializableFieldInSerializableClass")
        private final Logger value = LoggerFactory.getLogger(BoundedContext.class);
    }

    private static Logger log() {
        return LogSingleton.INSTANCE.value;
    }
}<|MERGE_RESOLUTION|>--- conflicted
+++ resolved
@@ -91,7 +91,7 @@
     private final StandFunnel standFunnel;
 
     /** All the repositories registered with this bounded context */
-    private final List<Repository<?, ?, ?>> repositories = Lists.newLinkedList();
+    private final List<Repository<?, ?>> repositories = Lists.newLinkedList();
 
     /**
      * The map from a type of aggregate state to an aggregate repository instance that
@@ -158,7 +158,7 @@
     }
 
     private void shutDownRepositories() throws Exception {
-        for (Repository<?, ?, ?> repository : repositories) {
+        for (Repository<?, ?> repository : repositories) {
             repository.close();
         }
         repositories.clear();
@@ -200,11 +200,7 @@
      * @see Repository#initStorage(StorageFactory)
      */
     @SuppressWarnings("ChainOfInstanceofChecks") // OK here since ways of registering are way too different
-<<<<<<< HEAD
-    public <I, E extends Entity<I, ?, ?>> void register(Repository<I, E, ?> repository) {
-=======
     public <I, E extends AbstractVersionableEntity<I, ?>> void register(Repository<I, E> repository) {
->>>>>>> 06696961
         checkStorageAssigned(repository);
         repositories.add(repository);
         if (repository instanceof CommandDispatcher) {

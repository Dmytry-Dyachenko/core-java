--- conflicted
+++ resolved
@@ -29,12 +29,7 @@
 
 import java.lang.reflect.InvocationTargetException;
 
-<<<<<<< HEAD
-import static java.lang.String.format;
-import static org.spine3.server.reflect.EventSubscriberMethod.PREDICATE;
-=======
 import static org.spine3.server.reflect.EventSubscriberMethod.forMessage;
->>>>>>> 7be65a77
 
 /**
  * {@link Projection} holds a structural representation of data extracted from a stream of events.
@@ -65,20 +60,8 @@
         dispatch(event, ctx);
     }
 
-<<<<<<< HEAD
-    private void dispatch(Message event, EventContext ctx) {
-        final Class<? extends Message> eventClass = event.getClass();
-        final MethodRegistry registry = MethodRegistry.getInstance();
-        final EventSubscriberMethod method = registry.get(getClass(), eventClass,
-                                                          EventSubscriberMethod.factory());
-        if (method == null) {
-            throw missingEventHandler(eventClass);
-        }
-
-=======
     private void dispatch(Message eventMessage, EventContext ctx) {
         final EventSubscriberMethod method = forMessage(getClass(), eventMessage);
->>>>>>> 7be65a77
         try {
             method.invoke(this, eventMessage, ctx);
         } catch (InvocationTargetException e) {
@@ -92,21 +75,7 @@
      * @param cls the class to inspect
      * @return immutable set of event classes or an empty set if no events are handled
      */
-<<<<<<< HEAD
-    public static ImmutableSet<Class<? extends Message>>
-    getEventClasses(Class<? extends Projection> clazz) {
-        return Classes.getHandledMessageClasses(clazz, PREDICATE);
-    }
-
-    private IllegalStateException missingEventHandler(Class<? extends Message> eventClass) {
-        final String msg = format(
-                "Missing event handler for event class %s in the stream projection class %s",
-                eventClass, this.getClass()
-        );
-        return new IllegalStateException(msg);
-=======
     static ImmutableSet<EventClass> getEventClasses(Class<? extends Projection> cls) {
         return EventSubscriberMethod.getEventClasses(cls);
->>>>>>> 7be65a77
     }
 }
--- conflicted
+++ resolved
@@ -296,12 +296,8 @@
                 storeNow(projection, eventTime);
             }
 
-<<<<<<< HEAD
-            standFunnel.post(projection, context.getCommandContext());
-        }
-=======
-        stand.post(projection, context.getCommandContext());
->>>>>>> ea9a1700
+            stand.post(projection, context.getCommandContext());
+        }
     }
 
     /**

--- conflicted
+++ resolved
@@ -39,7 +39,6 @@
 import org.spine3.server.entity.Entity;
 import org.spine3.server.entity.RecordBasedRepository;
 import org.spine3.server.entity.Repository;
-import org.spine3.server.entity.VersionableEntity;
 import org.spine3.server.storage.EntityStorageRecord;
 import org.spine3.server.storage.memory.InMemoryStorageFactory;
 
@@ -52,7 +51,6 @@
 import static com.google.common.base.Preconditions.checkNotNull;
 
 /**
-<<<<<<< HEAD
  * A container for storing the latest {@link org.spine3.server.aggregate.Aggregate Aggregate}
  * states.
  *
@@ -67,31 +65,13 @@
  *
  * <p>Each {@link org.spine3.server.BoundedContext BoundedContext} contains only one
  * instance of {@code Stand}.
-=======
- * A container for storing the lastest {@link org.spine3.server.aggregate.Aggregate Aggregate} states.
- *
- * <p>Provides an optimal way to access the latest state of published aggregates for read-side
- * services. The aggregate states are delivered to the instance of {@code Stand} through
- * {@link StandFunnel} from {@link AggregateRepository} instances.
- *
- * <p>In order to provide a flexibility in defining data access policies, {@code Stand} contains
- * only the states of published aggregates. Please refer to
- * {@link org.spine3.server.aggregate.Aggregate Aggregate} for publication description.
- *
- * <p>Each {@link org.spine3.server.BoundedContext BoundedContext} contains the only instance
- * of {@code Stand}.
->>>>>>> 8d183a42
  *
  * @author Alex Tymchenko
  */
 public class Stand implements AutoCloseable {
 
     /**
-<<<<<<< HEAD
      * Persistent storage for the latest {@code Aggregate} states.
-=======
-     * Persistent storage for the latest {@link org.spine3.server.aggregate.Aggregate Aggregate} states.
->>>>>>> 8d183a42
      *
      * <p>Any {@code Aggregate} state delivered to this instance of {@code Stand} is
      * persisted to this storage.
@@ -110,18 +90,13 @@
 
     /**
      * The mapping between {@code TypeUrl} instances and repositories providing
-<<<<<<< HEAD
      * the entities of this type.
-=======
-     * the entities of this type
->>>>>>> 8d183a42
      */
     private final ConcurrentMap<TypeUrl,
             RecordBasedRepository<?, ? extends Entity, ? extends Message>> typeToRepositoryMap =
             new ConcurrentHashMap<>();
 
     /**
-<<<<<<< HEAD
      * Stores  known {@code Aggregate} types in order to distinguish
      * them among all instances of {@code TypeUrl}.
      *
@@ -129,14 +104,6 @@
      * the {@code Aggregate} states are persisted for further usage.
      * The entities that are not {@code Aggregate} are not persisted,
      * and only propagated to the registered callbacks.
-=======
-     * Stores  known {@link org.spine3.server.aggregate.Aggregate Aggregate} types in order to
-     * distinguish them among all instances of {@code TypeUrl}.
-     *
-     * <p>Once this instance of {@code Stand} receives an update as {@link Any},
-     * the {@code Aggregate} states are persisted for further usage. The entities that are not
-     * {@code Aggregate} are not persisted, and only propagated to the registered callbacks.
->>>>>>> 8d183a42
      */
     private final Set<TypeUrl> knownAggregateTypes = Sets.newConcurrentHashSet();
 
@@ -158,7 +125,6 @@
      * Update the state of an entity inside of the current instance of {@code Stand}.
      *
      * <p>In case the entity update represents the new
-<<<<<<< HEAD
      * {@link org.spine3.server.aggregate.Aggregate} Aggregate state,
      * store the new value for the {@code Aggregate} to each of the configured instances of
      * {@link StandStorage}.
@@ -175,24 +141,6 @@
      * <p>In any case, the state update is then propagated to the callbacks.
      * The set of matched callbacks is determined by filtering all the registered callbacks
      * by the entity {@code TypeUrl}.
-=======
-     * {@link org.spine3.server.aggregate.Aggregate Aggregate} state,
-     * store the new value for the {@code Aggregate} to each of the configured instances
-     * of {@link StandStorage}.
-     *
-     * <p>Each {@code Aggregate } state value is stored as one-to-one to its
-     * {@link org.spine3.protobuf.TypeUrl TypeUrl} obtained via {@link Any#getTypeUrl()}.
-     *
-     * <p>In case {@code Stand} already contains the state for this {@code Aggregate}, the value
-     * will be replaced.
-     *
-     * <p>The state updates which are not originated from the {@code Aggregate} are not stored
-     * in the {@code Stand}.
-     *
-     * <p>In any case, the state update is then propagated to the callbacks. The set of matched
-     * callbacks is determined by filtering all the registered callbacks by
-     * the entity {@code TypeUrl}.
->>>>>>> 8d183a42
      *
      * <p>The matching callbacks are executed with the {@link #callbackExecutor}.
      *
@@ -224,13 +172,8 @@
     /**
      * Subscribe for all further changes of an entity state, which satisfies the {@link Target}.
      *
-<<<<<<< HEAD
      * <p>Once this instance of {@code Stand} receives an update of an entity
      * with the given {@code TypeUrl}, all such callbacks are executed.
-=======
-     * <p>Once this instance of {@code Stand} receives an update of an entity with
-     * the given {@code TypeUrl}, all such callbacks are executed.
->>>>>>> 8d183a42
      *
      * @param target an instance {@link Target}, defining the entity and criteria,
      *               which changes should be propagated to the {@code callback}
@@ -245,13 +188,8 @@
      * Activate the subscription created via {@link #subscribe(Target)}.
      *
      * <p>After the activation, the clients will start receiving the updates via
-<<<<<<< HEAD
      * {@code EntityUpdateCallback} upon the changes in the entities, defined by
      * the {@code Target} attribute used for this subscription.
-=======
-     * {@code EntityUpdateCallback} upon the changes in the entities, defined by the {@code Target}
-     * attribute used for this subscription.
->>>>>>> 8d183a42
      *
      * @param subscription the subscription to activate.
      * @param callback     an instance of {@link EntityUpdateCallback} executed upon entity update.
@@ -265,12 +203,8 @@
      * Cancel the {@link Subscription}.
      *
      * <p>Typically invoked to cancel the previous
-<<<<<<< HEAD
      * {@link #activate(Subscription, EntityUpdateCallback) activate()} call.
      *
-=======
-     * {@link #activate(Subscription, EntityUpdateCallback)} call.
->>>>>>> 8d183a42
      * <p>After this method is called, the subscribers stop receiving the updates,
      * related to the given {@code Subscription}.
      *
@@ -281,7 +215,7 @@
     }
 
     /**
-     * Read all {@link VersionableEntity} types exposed for reading by this instance of {@code Stand}.
+     * Read all {@link Entity} types exposed for reading by this instance of {@code Stand}.
      *
      * <p>Use {@link Stand#registerTypeSupplier(Repository)} to expose a type.
      *
@@ -314,13 +248,8 @@
     }
 
     /**
-<<<<<<< HEAD
      * Read a particular set of items from the read-side of the application and
-     * feed the result into an instance
-=======
-     * Read a particular set of items from the read-side of the application and feed the result
-     * into an instance
->>>>>>> 8d183a42
+     * feed the result into an instance.
      *
      * <p>{@link Query} defines the query target and the expected detail level for response.
      *
@@ -369,22 +298,12 @@
      * Register a supplier for the objects of a certain {@link TypeUrl} to be able
      * to read them in response to a {@link org.spine3.client.Query Query}.
      *
-<<<<<<< HEAD
-     * <p>In case the supplier is an instance of {@link AggregateRepository},
-     * the {@code Repository} is not registered as type supplier, since
-     * the {@code Aggregate} reads are performed by accessing
-     * the latest state in the supplied {@code StandStorage}.
-     *
-     * <p>However, the type of the {@code AggregateRepository} instance is recorded
-     * for the postponed processing of updates.
-=======
      * <p>In case the supplier is an instance of {@link AggregateRepository}, the {@code Repository}
      * is not registered as type supplier, since the {@code Aggregate} reads are performed
      * by accessing the latest state in the supplied {@code StandStorage}.
      *
      * <p>However, the type of the {@code AggregateRepository} instance is recorded for
      * the postponed processing of updates.
->>>>>>> 8d183a42
      *
      * @see #update(Object, Any, int)
      */
@@ -428,7 +347,6 @@
     }
 
     /**
-<<<<<<< HEAD
      * Factory method which determines a proper {@link QueryProcessor} implementation
      * depending on {@link TypeUrl} of the incoming {@link Query#getTarget()}.
      *
@@ -436,15 +354,6 @@
      * the {@code Query} processing varies a lot. The target type of the incoming {@code Query}
      * tells the {@code Stand} about the essence of the object queried. Thus making it possible
      * to pick a proper strategy for data fetch.
-=======
-     * Factory method which determines a proper {@link QueryProcessor} implementation depending on
-     * {@link TypeUrl} of the incoming {@link Query#getTarget()}.
-     *
-     * <p>As {@code Stand} accumulates the read-side updates from various repositories,
-     * the {@code Query} processing varies a lot. The target type of the incoming {@code Query}
-     * tells the {@code Stand} about the essence of the object queried. Thus making it possible to
-     * pick a proper strategy for data fetch.
->>>>>>> 8d183a42
      *
      * @param type the target type of the {@code Query}
      * @return suitable implementation of {@code QueryProcessor}
@@ -454,10 +363,7 @@
 
         final RecordBasedRepository<?, ? extends Entity, ? extends Message> repository =
                 typeToRepositoryMap.get(type);
-<<<<<<< HEAD
-
-=======
->>>>>>> 8d183a42
+
         if (repository != null) {
 
             // The query target is an {@code Entity}.
@@ -480,20 +386,12 @@
         private Executor callbackExecutor;
 
         /**
-<<<<<<< HEAD
          * Set an instance of {@link StandStorage} to be used to persist
          * the latest aggregate states.
          *
          * <p>If no {@code storage} is assigned,
          * {@linkplain InMemoryStorageFactory#createStandStorage() in-memory storage}
          * will be used.
-=======
-         * Set an instance of {@link StandStorage} to be used to persist the latest
-         * an Aggregate states.
-         *
-         * <p>If no {@code storage} is assigned, the result of
-         * {@link InMemoryStorageFactory#createStandStorage()} will be set by default.
->>>>>>> 8d183a42
          *
          * @param storage an instance of {@code StandStorage}
          * @return this instance of {@code Builder}
@@ -510,13 +408,8 @@
         /**
          * Set an {@code Executor} to be used for executing callback methods.
          *
-<<<<<<< HEAD
          * <p>If the {@code Executor} is not set,
          * {@link MoreExecutors#directExecutor() directExecutor()} will be used.
-=======
-         * <p>If the {@code Executor} is not set, {@link MoreExecutors#directExecutor()}
-         * will be used.
->>>>>>> 8d183a42
          *
          * @param callbackExecutor the instance of {@code Executor}
          * @return this instance of {@code Builder}

--- conflicted
+++ resolved
@@ -246,14 +246,7 @@
      * Finds all the entities passing the given filters and
      * applies the given {@link FieldMask} to the results.
      *
-<<<<<<< HEAD
      * <p>Field mask is applied according to <a href="https://goo.gl/tW5wIU">FieldMask specs</a>.
-=======
-     * <p>Field mask is applied according to
-     * <a
-     *  href="https://developers.google.com/protocol-buffers/docs/reference/google.protobuf#google.protobuf.FieldMask"
-     * >FieldMask specs</a>.
->>>>>>> 0bc32e03
      *
      * <p>At this point only {@link org.spine3.client.EntityIdFilter EntityIdFilter} is supported.
      * All other filters are ignored.

--- conflicted
+++ resolved
@@ -43,8 +43,6 @@
 
 import static com.google.common.base.Preconditions.checkArgument;
 import static com.google.common.base.Preconditions.checkNotNull;
-import static org.spine3.protobuf.Messages.fromAny;
-import static org.spine3.server.Identifiers.idToString;
 
 /**
  * A storage used by {@link EventStore} for keeping event data.
@@ -132,20 +130,11 @@
         final Any message = event.getMessage();
         final EventContext context = event.getContext();
         final TypeName typeName = TypeName.ofEnclosed(message);
-<<<<<<< HEAD
-        final Message aggregateId = fromAny(context.getAggregateId());
-        final String aggregateIdString = idToString(aggregateId);
-        final EventStorageRecord.Builder builder = EventStorageRecord.newBuilder()
-                .setTimestamp(context.getTimestamp())
-                .setEventType(typeName.nameOnly())
-                .setAggregateId(aggregateIdString)
-=======
         final String producerId = Identifiers.idToString(Events.getProducer(context));
         final EventStorageRecord.Builder builder = EventStorageRecord.newBuilder()
                 .setTimestamp(context.getTimestamp())
                 .setEventType(typeName.nameOnly())
                 .setProducerId(producerId)
->>>>>>> 2aee84b4
                 .setEventId(eventId)
                 .setMessage(message)
                 .setContext(context);
@@ -155,7 +144,7 @@
     private static void checkRecord(EventStorageRecord record) {
         checkNotEmptyOrBlank(record.getEventId(), "event ID");
         checkNotEmptyOrBlank(record.getEventType(), "event type");
-        checkNotEmptyOrBlank(record.getAggregateId(), "aggregate ID ");
+        checkNotEmptyOrBlank(record.getProducerId(), "producer ID ");
         final Timestamp timestamp = record.getTimestamp();
         final long seconds = timestamp.getSeconds();
         final int nanos = timestamp.getNanos();
@@ -273,37 +262,20 @@
                 return false;
             }
 
-<<<<<<< HEAD
-            final boolean specifiedEventType = !eventType.value().isEmpty();
-            if (specifiedEventType) {
-                final Message message = Events.getMessage(event);
-                final TypeName actualType = TypeName.of(message);
-=======
             final Message message = Events.getMessage(event);
             final TypeName actualType = TypeName.of(message);
 
             if (eventType != null) {
->>>>>>> 2aee84b4
                 if (!eventType.equals(actualType)) {
                     return false;
                 }
             }
 
-<<<<<<< HEAD
-            final List<Any> aggregateIdList = filter.getAggregateIdList();
-            if (aggregateIdList.isEmpty()) {
-                return true;
-            } else {
-                final EventContext context = event.getContext();
-                final Any aggregateId = context.getAggregateId();
-                final boolean matches = aggregateIdList.contains(aggregateId);
-=======
             final EventContext context = event.getContext();
             final Any aggregateId = context.getProducerId();
 
             if (aggregateIds != null) {
                 final boolean matches = aggregateIds.contains(aggregateId);
->>>>>>> 2aee84b4
                 return matches;
             }
 

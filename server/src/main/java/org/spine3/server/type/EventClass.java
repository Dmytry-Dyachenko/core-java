--- conflicted
+++ resolved
@@ -24,11 +24,7 @@
 import com.google.protobuf.Message;
 import org.spine3.base.Event;
 import org.spine3.base.Events;
-<<<<<<< HEAD
-import org.spine3.type.TypeName;
-=======
 import org.spine3.protobuf.TypeUrl;
->>>>>>> 80cca98a
 
 import java.util.Set;
 
@@ -98,17 +94,10 @@
     }
 
     /**
-<<<<<<< HEAD
-     * Obtains {@code TypeName} corresponding to the event class.
-     */
-    public TypeName toTypeName() {
-        TypeName result = TypeName.of(value());
-=======
      * Obtains a type URL corresponding to the event class.
      */
     public TypeUrl toTypeUrl() {
         TypeUrl result = TypeUrl.of(value());
->>>>>>> 80cca98a
         return result;
     }
 }
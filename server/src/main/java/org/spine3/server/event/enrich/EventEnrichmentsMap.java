/*
 * Copyright 2016, TeamDev Ltd. All rights reserved.
 *
 * Redistribution and use in source and/or binary forms, with or without
 * modification, must retain the above copyright notice and the following
 * disclaimer.
 *
 * THIS SOFTWARE IS PROVIDED BY THE COPYRIGHT HOLDERS AND CONTRIBUTORS
 * "AS IS" AND ANY EXPRESS OR IMPLIED WARRANTIES, INCLUDING, BUT NOT
 * LIMITED TO, THE IMPLIED WARRANTIES OF MERCHANTABILITY AND FITNESS FOR
 * A PARTICULAR PURPOSE ARE DISCLAIMED. IN NO EVENT SHALL THE COPYRIGHT
 * OWNER OR CONTRIBUTORS BE LIABLE FOR ANY DIRECT, INDIRECT, INCIDENTAL,
 * SPECIAL, EXEMPLARY, OR CONSEQUENTIAL DAMAGES (INCLUDING, BUT NOT
 * LIMITED TO, PROCUREMENT OF SUBSTITUTE GOODS OR SERVICES; LOSS OF USE,
 * DATA, OR PROFITS; OR BUSINESS INTERRUPTION) HOWEVER CAUSED AND ON ANY
 * THEORY OF LIABILITY, WHETHER IN CONTRACT, STRICT LIABILITY, OR TORT
 * (INCLUDING NEGLIGENCE OR OTHERWISE) ARISING IN ANY WAY OUT OF THE USE
 * OF THIS SOFTWARE, EVEN IF ADVISED OF THE POSSIBILITY OF SUCH DAMAGE.
 */

package org.spine3.server.event.enrich;

import com.google.common.collect.FluentIterable;
import com.google.common.collect.ImmutableMultimap;
import com.google.common.collect.ImmutableSet;

import java.util.Properties;
import java.util.Set;

import static org.spine3.io.IoUtil.loadAllProperties;

/**
 * A map from an event enrichment Protobuf type name to the corresponding type name(s) of event(s) to enrich.
 *
 * <p>Example:
 * <p>{@code proto.type.MyEventEnrichment} - {@code proto.type.FirstEvent},{@code proto.type.SecondEvent}
 *
 * @author Alexander Litus
 */
/* package */ class EventEnrichmentsMap {

    /**
     * A path to the file which contains enrichment and event Protobuf type names.
     * Is generated by Gradle during the build process.
     */
    private static final String PROPS_FILE_PATH = "enrichments.properties";

    /** A separator between event types in the `.properties` file. */
    private static final String EVENT_TYPE_SEPARATOR = ",";

    private static final ImmutableMultimap<String, String> enrichmentsMap = buildEnrichmentsMap();

    private EventEnrichmentsMap() {}

<<<<<<< HEAD
    /** Returns the immutable map instance. */
    @SuppressWarnings("ReturnOfCollectionOrArrayField") // is immutable
    /* package */ static ImmutableMultimap<TypeName, TypeName> getInstance() {
=======
    /**
     * Returns the immutable map instance.
     */
    /* package */ static ImmutableMultimap<String, String> getInstance() {
>>>>>>> 80cca98a
        return enrichmentsMap;
    }

    private static ImmutableMultimap<String, String> buildEnrichmentsMap() {
        final ImmutableSet<Properties> propertiesSet = loadAllProperties(PROPS_FILE_PATH);
        final Builder builder = new Builder(propertiesSet);
        final ImmutableMultimap<String, String> result = builder.build();
        return result;
    }

    private static class Builder {

        private final Iterable<Properties> properties;
        private final ImmutableMultimap.Builder<String, String> builder;

        /* package */ Builder(Iterable<Properties> properties) {
            this.properties = properties;
            this.builder = ImmutableMultimap.builder();
        }

        /* package */ ImmutableMultimap<String, String> build() {
            for (Properties props : this.properties) {
                put(props);
            }
            return builder.build();
        }

        private void put(Properties props) {
            final Set<String> enrichmentTypes = props.stringPropertyNames();
            for (String enrichmentType : enrichmentTypes) {
                final String eventTypesStr = props.getProperty(enrichmentType);
                final Iterable<String> eventTypes = FluentIterable.of(eventTypesStr.split(EVENT_TYPE_SEPARATOR));
                put(enrichmentType, eventTypes);
            }
        }

        private void put(String enrichmentType, Iterable<String> eventTypes) {
            for (String eventType : eventTypes) {
                builder.put(enrichmentType, eventType);
            }
        }
    }
}<|MERGE_RESOLUTION|>--- conflicted
+++ resolved
@@ -52,16 +52,8 @@
 
     private EventEnrichmentsMap() {}
 
-<<<<<<< HEAD
     /** Returns the immutable map instance. */
-    @SuppressWarnings("ReturnOfCollectionOrArrayField") // is immutable
-    /* package */ static ImmutableMultimap<TypeName, TypeName> getInstance() {
-=======
-    /**
-     * Returns the immutable map instance.
-     */
     /* package */ static ImmutableMultimap<String, String> getInstance() {
->>>>>>> 80cca98a
         return enrichmentsMap;
     }
 

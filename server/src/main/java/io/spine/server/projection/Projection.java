/*
 * Copyright 2017, TeamDev Ltd. All rights reserved.
 *
 * Redistribution and use in source and/or binary forms, with or without
 * modification, must retain the above copyright notice and the following
 * disclaimer.
 *
 * THIS SOFTWARE IS PROVIDED BY THE COPYRIGHT HOLDERS AND CONTRIBUTORS
 * "AS IS" AND ANY EXPRESS OR IMPLIED WARRANTIES, INCLUDING, BUT NOT
 * LIMITED TO, THE IMPLIED WARRANTIES OF MERCHANTABILITY AND FITNESS FOR
 * A PARTICULAR PURPOSE ARE DISCLAIMED. IN NO EVENT SHALL THE COPYRIGHT
 * OWNER OR CONTRIBUTORS BE LIABLE FOR ANY DIRECT, INDIRECT, INCIDENTAL,
 * SPECIAL, EXEMPLARY, OR CONSEQUENTIAL DAMAGES (INCLUDING, BUT NOT
 * LIMITED TO, PROCUREMENT OF SUBSTITUTE GOODS OR SERVICES; LOSS OF USE,
 * DATA, OR PROFITS; OR BUSINESS INTERRUPTION) HOWEVER CAUSED AND ON ANY
 * THEORY OF LIABILITY, WHETHER IN CONTRACT, STRICT LIABILITY, OR TORT
 * (INCLUDING NEGLIGENCE OR OTHERWISE) ARISING IN ANY WAY OUT OF THE USE
 * OF THIS SOFTWARE, EVEN IF ADVISED OF THE POSSIBILITY OF SUCH DAMAGE.
 */

package io.spine.server.projection;

import com.google.common.annotations.VisibleForTesting;
import com.google.protobuf.Message;
import io.spine.core.Event;
import io.spine.core.EventClass;
import io.spine.core.EventContext;
import io.spine.server.entity.EventPlayingEntity;
import io.spine.server.event.EventSubscriberMethod;
import io.spine.server.model.Model;
import io.spine.validate.ValidatingBuilder;

/**
 * {@link Projection} holds a structural representation of data extracted from a stream of events.
 *
 * <p>The process of projecting the event stream into data we collect is performed
 * by event subscribers for the events of interest. These event handlers are implemented
 * in the classes extending this abstract class.
 *
 * <p>Event subscribers are invoked by a {@link ProjectionRepository} that manages instances
 * of a stream projection class.
 *
 * @param <I> the type of the IDs
 * @param <M> the type of the state objects holding projection data
 */
public abstract class Projection<I,
                                 M extends Message,
                                 B extends ValidatingBuilder<M, ? extends Message.Builder>>
        extends EventPlayingEntity<I, M, B> {

    private final ProjectionClass<?> thisClass = Model.getInstance()
                                                      .asProjectionClass(getClass());
    /**
     * Creates a new instance.
     *
     * @param id the ID for the new instance
     * @throws IllegalArgumentException if the ID is not of one of the supported types
     */
    protected Projection(I id) {
        super(id);
    }

    protected void handle(Message event, EventContext ctx) {
        apply(event, ctx);
    }

    @Override
    @VisibleForTesting      // Overridden to expose this method to tests.
    protected B getBuilder() {
        return super.getBuilder();
    }

    @Override
    protected String getMissingTxMessage() {
        return "Projection modification is not available this way. " +
                "Please modify the state from an event subscribing method.";
    }

    /**
     * Plays events on the projection.
     *
     * <p>Unlike {@link Projection#play(Iterable)} this static method opens the
     * {@linkplain ProjectionTransaction transaction} before events are played, and closes it after.
     *
     * @return {@code true} if the projection state was changed as the result of playing the events
     */
    static boolean play(Projection projection, Iterable<Event> events) {
        final ProjectionTransaction tx = ProjectionTransaction.start(projection);
        projection.play(events);
        tx.commit();
        return projection.isChanged();
    }

    void apply(Message eventMessage, EventContext eventContext)  {
<<<<<<< HEAD
        final EventSubscriberMethod method = getMethod(getClass(), eventMessage, eventContext);
        method.invoke(this, eventMessage, eventContext);
    }

    static class TypeInfo {

        private TypeInfo() {
            // Prevent instantiation of this utility class.
        }

        /**
         * Returns the set of event classes handled by the passed {@link Projection} class.
         *
         * @param cls the class to inspect
         * @return immutable set of event classes or an empty set if no events are handled
         */
        static Set<EventClass> getEventClasses(Class<? extends Projection> cls) {
            return EventSubscriberMethod.inspect(cls);
        }

        /**
         * Returns the set of event classes handled by the passed {@link Projection} class.
         *
         * @param cls the class to inspect
         * @return immutable set of event classes or an empty set if no events are handled
         */
        static Set<EventClass> getExternalEventClasses(Class<? extends Projection> cls) {
            return EventSubscriberMethod.inspectExternal(cls);
        }
    }
=======
        final EventSubscriberMethod method = thisClass.getSubscriber(EventClass.of(eventMessage));
        method.invoke(this, eventMessage, eventContext);
    }
>>>>>>> ae382258
}<|MERGE_RESOLUTION|>--- conflicted
+++ resolved
@@ -92,40 +92,7 @@
     }
 
     void apply(Message eventMessage, EventContext eventContext)  {
-<<<<<<< HEAD
-        final EventSubscriberMethod method = getMethod(getClass(), eventMessage, eventContext);
-        method.invoke(this, eventMessage, eventContext);
-    }
-
-    static class TypeInfo {
-
-        private TypeInfo() {
-            // Prevent instantiation of this utility class.
-        }
-
-        /**
-         * Returns the set of event classes handled by the passed {@link Projection} class.
-         *
-         * @param cls the class to inspect
-         * @return immutable set of event classes or an empty set if no events are handled
-         */
-        static Set<EventClass> getEventClasses(Class<? extends Projection> cls) {
-            return EventSubscriberMethod.inspect(cls);
-        }
-
-        /**
-         * Returns the set of event classes handled by the passed {@link Projection} class.
-         *
-         * @param cls the class to inspect
-         * @return immutable set of event classes or an empty set if no events are handled
-         */
-        static Set<EventClass> getExternalEventClasses(Class<? extends Projection> cls) {
-            return EventSubscriberMethod.inspectExternal(cls);
-        }
-    }
-=======
         final EventSubscriberMethod method = thisClass.getSubscriber(EventClass.of(eventMessage));
         method.invoke(this, eventMessage, eventContext);
     }
->>>>>>> ae382258
 }